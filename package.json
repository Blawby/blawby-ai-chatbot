--- conflicted
+++ resolved
@@ -11,16 +11,6 @@
 		"dev:full": "concurrently \"npm run dev\" \"npm run dev:worker\"",
 		"build": "vite build",
 		"preview": "vite preview",
-<<<<<<< HEAD
-		"test": "vitest",
-		"test:ui": "vitest --ui",
-		"test:run": "vitest run",
-		"test:coverage": "vitest --coverage",
-		"test:watch": "vitest --watch"
-	},
-	"dependencies": {
-		"@heroicons/react": "^2.2.0",
-=======
 		"lint": "eslint .",
 		"lint:fix": "eslint . --fix",
 		"lint:check": "eslint . --max-warnings 0",
@@ -38,14 +28,8 @@
 		"@tailwindcss/typography": "^0.5.16",
 		"@types/dompurify": "^3.0.5",
 		"dompurify": "^3.2.6",
-		"drizzle-orm": "^0.44.5",
 		"framer-motion": "^12.23.12",
-		"html2canvas": "^1.4.1",
-		"jspdf": "^3.0.3",
 		"libphonenumber-js": "^1.12.10",
-		"pdf-lib": "^1.17.1",
-		"pdfjs-dist": "^5.4.149",
->>>>>>> 6cdd4ed2
 		"preact": "^10.25.3",
 		"preact-iso": "^2.9.1",
 		"preact-markdown": "^2.1.0",
@@ -62,14 +46,6 @@
 		"@preact/preset-vite": "^2.9.3",
 		"@testing-library/jest-dom": "^6.6.3",
 		"@testing-library/preact": "^3.2.4",
-<<<<<<< HEAD
-		"@vitest/ui": "^3.2.4",
-		"critters": "^0.0.23",
-		"eslint": "^8.57.1",
-		"eslint-config-preact": "^1.5.0",
-		"happy-dom": "^18.0.1",
-		"jsdom": "^26.1.0",
-=======
 		"@types/node-fetch": "^2.6.13",
 		"@typescript-eslint/eslint-plugin": "^8.44.1",
 		"@typescript-eslint/parser": "^8.44.1",
@@ -77,7 +53,6 @@
 		"autoprefixer": "^10.4.21",
 		"concurrently": "^8.2.2",
 		"critters": "^0.0.23",
-		"drizzle-kit": "^0.31.5",
 		"eslint": "^9.36.0",
 		"eslint-plugin-jsx-a11y": "^6.10.2",
 		"eslint-plugin-preact": "^0.1.0",
@@ -88,7 +63,6 @@
 		"node-fetch": "^3.3.2",
 		"open": "^10.2.0",
 		"postcss": "^8.5.6",
->>>>>>> 6cdd4ed2
 		"rollup-plugin-visualizer": "^5.14.0",
 		"tailwindcss": "^3.4.17",
 		"tsx": "^4.20.4",
@@ -97,14 +71,7 @@
 		"vite-plugin-compression": "^0.5.1",
 		"vite-plugin-html": "^3.2.2",
 		"vite-plugin-pwa": "^0.21.1",
-<<<<<<< HEAD
-		"vitest": "^3.2.4"
-	},
-	"eslintConfig": {
-		"extends": "preact"
-=======
 		"vitest": "^2.1.5",
 		"wrangler": "^4.38.0"
->>>>>>> 6cdd4ed2
 	}
 }