--- conflicted
+++ resolved
@@ -69,15 +69,12 @@
 
 # Backup files and archives
 .backups/
-<<<<<<< HEAD
+backups/
 *.backup
 *.bak
 *.orig
 *.tmp
 *~
-=======
-backups/
->>>>>>> 68827165
 
 # Misc
 .cache
