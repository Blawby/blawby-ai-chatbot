// API Configuration
<<<<<<< HEAD
// Environment-aware configuration that uses relative URLs in production
// and explicit URLs in development

/**
 * Get the base URL for API requests
 * - In development: Uses VITE_API_URL if set, otherwise falls back to localhost
 * - In production: Uses relative URLs (same-origin) to avoid CORS issues
 */
function getBaseUrl(): string {
  // Check for explicit API URL (development/override)
  if (import.meta.env.VITE_API_URL) {
    return import.meta.env.VITE_API_URL;
  }
  
  // In production or when no explicit URL is set, use relative URLs
  // This works because frontend and API are served from the same domain
  if (typeof window !== 'undefined') {
    return window.location.origin;
  }
  
  // Fallback for SSR/build-time (should not be used in runtime)
  return '';
}

const API_CONFIG = {
  baseUrl: getBaseUrl(),
  chatEndpoint: '/api/chat',
  organizationsEndpoint: '/api/organizations',
  healthEndpoint: '/api/health',
  matterCreationEndpoint: '/api/matter-creation'
};

export const getApiConfig = () => {
  return API_CONFIG;
=======
// Hardcoded targets for local vs. deployed environments.
const resolveBaseUrl = () => {
  if (typeof window !== 'undefined') {
    const origin = window.location.origin;
    if (origin.includes('localhost') || origin.includes('127.0.0.1')) {
      return 'http://localhost:8787';
    }
  }

  // Default to production domain when not running in a browser (SSR/build) or when on a custom domain.
  return 'https://ai.blawby.com';
>>>>>>> 68827165
};

const API_BASE_URL = resolveBaseUrl();

const join = (path: string) => `${API_BASE_URL}${path}`;

export const getChatEndpoint = () => join('/api/chat');

export const getFormsEndpoint = () => join('/api/forms');

export const getFeedbackEndpoint = () => join('/api/feedback');

export const getOrganizationsEndpoint = () => join('/api/organizations');

export const getHealthEndpoint = () => join('/api/health');

export const getMatterCreationEndpoint = () => join('/api/matter-creation');

export const getPaymentUpgradeEndpoint = () => join('/api/payment/upgrade');

export const getPaymentStatusEndpoint = (paymentId: string) => {
  const encodedId = encodeURIComponent(paymentId);
  return join(`/api/payment/status/${encodedId}`);
};

export const getSubscriptionUpgradeEndpoint = () => join('/api/auth/subscription/upgrade');

export const getSubscriptionBillingPortalEndpoint = () => join('/api/auth/subscription/billing-portal');

export const getSubscriptionSyncEndpoint = () => join('/api/subscription/sync');

export const getOrganizationWorkspaceEndpoint = (orgId: string, resource: string) => {
  return join(`/api/organizations/${encodeURIComponent(orgId)}/workspace/${encodeURIComponent(resource)}`);
};<|MERGE_RESOLUTION|>--- conflicted
+++ resolved
@@ -1,12 +1,12 @@
 // API Configuration
-<<<<<<< HEAD
-// Environment-aware configuration that uses relative URLs in production
+// Environment-aware configuration that uses hardcoded production URL for CORS fix
 // and explicit URLs in development
 
 /**
  * Get the base URL for API requests
- * - In development: Uses VITE_API_URL if set, otherwise falls back to localhost
- * - In production: Uses relative URLs (same-origin) to avoid CORS issues
+ * - In development: Uses localhost:8787 for local development
+ * - In production: Uses hardcoded ai.blawby.com to avoid CORS issues
+ * - Supports VITE_API_URL override for custom development setups
  */
 function getBaseUrl(): string {
   // Check for explicit API URL (development/override)
@@ -14,14 +14,16 @@
     return import.meta.env.VITE_API_URL;
   }
   
-  // In production or when no explicit URL is set, use relative URLs
-  // This works because frontend and API are served from the same domain
+  // In browser environment, check for localhost
   if (typeof window !== 'undefined') {
-    return window.location.origin;
+    const origin = window.location.origin;
+    if (origin.includes('localhost') || origin.includes('127.0.0.1')) {
+      return 'http://localhost:8787';
+    }
   }
-  
-  // Fallback for SSR/build-time (should not be used in runtime)
-  return '';
+
+  // Default to production domain when not running in a browser (SSR/build) or when on a custom domain.
+  return 'https://ai.blawby.com';
 }
 
 const API_CONFIG = {
@@ -34,50 +36,65 @@
 
 export const getApiConfig = () => {
   return API_CONFIG;
-=======
-// Hardcoded targets for local vs. deployed environments.
-const resolveBaseUrl = () => {
-  if (typeof window !== 'undefined') {
-    const origin = window.location.origin;
-    if (origin.includes('localhost') || origin.includes('127.0.0.1')) {
-      return 'http://localhost:8787';
-    }
-  }
-
-  // Default to production domain when not running in a browser (SSR/build) or when on a custom domain.
-  return 'https://ai.blawby.com';
->>>>>>> 68827165
 };
 
-const API_BASE_URL = resolveBaseUrl();
+export const getChatEndpoint = () => {
+  const config = getApiConfig();
+  return `${config.baseUrl}${config.chatEndpoint}`;
+};
 
-const join = (path: string) => `${API_BASE_URL}${path}`;
+export const getFormsEndpoint = () => {
+  const config = getApiConfig();
+  return `${config.baseUrl}/api/forms`;
+};
 
-export const getChatEndpoint = () => join('/api/chat');
+export const getFeedbackEndpoint = () => {
+  const config = getApiConfig();
+  return `${config.baseUrl}/api/feedback`;
+};
 
-export const getFormsEndpoint = () => join('/api/forms');
+export const getOrganizationsEndpoint = () => {
+  const config = getApiConfig();
+  return `${config.baseUrl}${config.organizationsEndpoint}`;
+};
 
-export const getFeedbackEndpoint = () => join('/api/feedback');
+export const getHealthEndpoint = () => {
+  const config = getApiConfig();
+  return `${config.baseUrl}${config.healthEndpoint}`;
+};
 
-export const getOrganizationsEndpoint = () => join('/api/organizations');
+export const getMatterCreationEndpoint = () => {
+  const config = getApiConfig();
+  return `${config.baseUrl}${config.matterCreationEndpoint}`;
+};
 
-export const getHealthEndpoint = () => join('/api/health');
-
-export const getMatterCreationEndpoint = () => join('/api/matter-creation');
-
-export const getPaymentUpgradeEndpoint = () => join('/api/payment/upgrade');
+export const getPaymentUpgradeEndpoint = () => {
+  const config = getApiConfig();
+  return `${config.baseUrl}/api/payment/upgrade`;
+};
 
 export const getPaymentStatusEndpoint = (paymentId: string) => {
+  const config = getApiConfig();
   const encodedId = encodeURIComponent(paymentId);
-  return join(`/api/payment/status/${encodedId}`);
+  return `${config.baseUrl}/api/payment/status/${encodedId}`;
 };
 
-export const getSubscriptionUpgradeEndpoint = () => join('/api/auth/subscription/upgrade');
+export const getSubscriptionUpgradeEndpoint = () => {
+  const config = getApiConfig();
+  return `${config.baseUrl}/api/auth/subscription/upgrade`;
+};
 
-export const getSubscriptionBillingPortalEndpoint = () => join('/api/auth/subscription/billing-portal');
+export const getSubscriptionBillingPortalEndpoint = () => {
+  const config = getApiConfig();
+  return `${config.baseUrl}/api/auth/subscription/billing-portal`;
+};
 
-export const getSubscriptionSyncEndpoint = () => join('/api/subscription/sync');
+export const getSubscriptionSyncEndpoint = () => {
+  const config = getApiConfig();
+  return `${config.baseUrl}/api/subscription/sync`;
+};
 
 export const getOrganizationWorkspaceEndpoint = (orgId: string, resource: string) => {
-  return join(`/api/organizations/${encodeURIComponent(orgId)}/workspace/${encodeURIComponent(resource)}`);
+  const config = getApiConfig();
+  return `${config.baseUrl}/api/organizations/${encodeURIComponent(orgId)}/workspace/${encodeURIComponent(resource)}`;
 };