--- conflicted
+++ resolved
@@ -163,15 +163,11 @@
   return `${config.baseUrl}/api/conversations/${encodeURIComponent(conversationId)}/participants`;
 };
 
-<<<<<<< HEAD
 export const getConversationLinkEndpoint = (conversationId: string) => {
   return `${getRemoteApiUrl()}/api/conversations/${encodeURIComponent(conversationId)}/link`;
 };
 
-// Chat message endpoints - now handled by remote API
-=======
 // Chat message endpoints - handled by local worker
->>>>>>> 5c023fbc
 export const getChatMessagesEndpoint = () => {
   const config = getApiConfig();
   return `${config.baseUrl}/api/chat/messages`;
