--- conflicted
+++ resolved
@@ -8,11 +8,8 @@
 import { createKeyPressHandler } from '@/shared/utils/keyboard';
 import type { UploadingFile } from '@/shared/hooks/useFileUpload';
 import { useMobileDetection } from '@/shared/hooks/useMobileDetection';
-<<<<<<< HEAD
 import AuthPromptModal from './AuthPromptModal';
-=======
 import LawyerSearchInline from '@/features/lawyer-search/components/LawyerSearchInline';
->>>>>>> 5c023fbc
 
 interface ChatContainerProps {
   messages: ChatMessageUI[];
@@ -43,12 +40,9 @@
   intakeStatus?: {
     step: string;
   };
-<<<<<<< HEAD
   conversationId?: string | null;
   isAnonymousUser?: boolean;
-=======
   canChat?: boolean;
->>>>>>> 5c023fbc
 
   // Input control prop
   clearInput?: number;
@@ -75,12 +69,9 @@
   isSessionReady,
   intakeStatus,
   clearInput,
-<<<<<<< HEAD
   conversationId,
-  isAnonymousUser
-=======
+  isAnonymousUser,
   canChat = true
->>>>>>> 5c023fbc
 }) => {
   const [inputValue, setInputValue] = useState('');
   const textareaRef = useRef<HTMLTextAreaElement>(null);
