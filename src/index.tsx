--- conflicted
+++ resolved
@@ -115,10 +115,6 @@
 			supportedCountries: string[];
 			primaryState?: string;
 		};
-<<<<<<< HEAD
-		teamId?: string; // Store the actual team ID for API calls
-=======
->>>>>>> d6a91f6e
 	}>({
 		name: 'Blawby AI',
 		profileImage: '/blawby-favicon-iframe.png',
@@ -359,12 +355,7 @@
 							description: 'Available nationwide',
 							supportedStates: ['all'],
 							supportedCountries: ['US']
-<<<<<<< HEAD
-						},
-						teamId: team.id // Store the actual team ID for API calls
-=======
 						}
->>>>>>> d6a91f6e
 					};
 					setTeamConfig(config);
 					setTeamNotFound(false);
@@ -408,16 +399,9 @@
 			alert('Missing team or session ID. Cannot upload files.');
 			return;
 		}
-<<<<<<< HEAD
-		const actualTeamId = teamConfig?.teamId || teamId;
-		for (const file of files) {
-			try {
-				const uploaded = await uploadFileToBackend(file, actualTeamId, sessionId);
-=======
 		for (const file of files) {
 			try {
 				const uploaded = await uploadFileToBackend(file, teamId, sessionId);
->>>>>>> d6a91f6e
 				const fileAttachment: FileAttachment = {
 					name: uploaded.fileName,
 					size: uploaded.fileSize,
@@ -437,14 +421,8 @@
 			alert('Missing team or session ID. Cannot upload files.');
 			return;
 		}
-<<<<<<< HEAD
-		const actualTeamId = teamConfig?.teamId || teamId;
-		try {
-			const uploaded = await uploadFileToBackend(file, actualTeamId, sessionId);
-=======
 		try {
 			const uploaded = await uploadFileToBackend(file, teamId, sessionId);
->>>>>>> d6a91f6e
 			const fileAttachment: FileAttachment = {
 				name: uploaded.fileName,
 				size: uploaded.fileSize,
@@ -463,16 +441,9 @@
 			alert('Missing team or session ID. Cannot upload files.');
 			return;
 		}
-<<<<<<< HEAD
-		const actualTeamId = teamConfig?.teamId || teamId;
-		for (const file of files) {
-			try {
-				const uploaded = await uploadFileToBackend(file, actualTeamId, sessionId);
-=======
 		for (const file of files) {
 			try {
 				const uploaded = await uploadFileToBackend(file, teamId, sessionId);
->>>>>>> d6a91f6e
 				const fileAttachment: FileAttachment = {
 					name: uploaded.fileName,
 					size: uploaded.fileSize,
@@ -723,20 +694,10 @@
 			
 			// Try streaming first, fallback to regular API
 			try {
-<<<<<<< HEAD
-				// Use the actual team ID from team config if available, otherwise fall back to the slug
-				const actualTeamId = teamConfig?.teamId || teamId;
-				await sendMessageWithStreaming(messageHistory, actualTeamId, sessionId, placeholderId);
-			} catch (streamingError) {
-				console.warn('Streaming failed, falling back to regular API:', streamingError);
-				const actualTeamId = teamConfig?.teamId || teamId;
-				await sendMessageWithRegularAPI(messageHistory, actualTeamId, sessionId, placeholderId);
-=======
 				await sendMessageWithStreaming(messageHistory, teamId, sessionId, placeholderId);
 			} catch (streamingError) {
 				console.warn('Streaming failed, falling back to regular API:', streamingError);
 				await sendMessageWithRegularAPI(messageHistory, teamId, sessionId, placeholderId);
->>>>>>> d6a91f6e
 			}
 			
 		} catch (error) {
