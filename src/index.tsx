import { hydrate, prerender as ssr, Router, Route, useLocation, LocationProvider } from 'preact-iso';
import { useState, useEffect, useCallback, useRef, useMemo } from 'preact/hooks';
import { Suspense } from 'preact/compat';
import { I18nextProvider } from 'react-i18next';
import ChatContainer from './components/chat/ChatContainer';
import DragDropOverlay from './components/DragDropOverlay';
import AppLayout from './components/AppLayout';
import AuthPage from './components/AuthPage';
import { SEOHead } from './components/SEOHead';
import { ConversationHeader } from './components/chat/ConversationHeader';
import { ToastProvider } from './contexts/ToastContext';
import { SessionProvider } from './contexts/SessionContext';
import { useSession, getClient } from './lib/authClient';
import { type SubscriptionTier } from './types/user';
import { resolvePracticeKind } from './utils/subscription';
import type { UIPracticeConfig } from './hooks/usePracticeConfig';
import { useMessageHandling } from './hooks/useMessageHandling';
import { useFileUploadWithContext } from './hooks/useFileUpload';
import { useChatSessionWithContext } from './hooks/useChatSession';
import { useConversations } from './hooks/useConversations';
import { useCurrentConversation } from './hooks/useConversation';
import { setupGlobalKeyboardListeners } from './utils/keyboard';
import type { ChatMessageUI, FileAttachment } from '../worker/types';
import { useConversations } from './hooks/useConversations';
import { getApiConfig } from './config/api';
import { getTokenAsync } from './lib/tokenStorage';
// Settings components
import { SettingsLayout } from './components/settings/SettingsLayout';
import { useNavigation } from './utils/navigation';
import { PricingModal, WelcomeModal } from './components/modals/organisms';
import { useWelcomeModal } from './components/modals/hooks/useWelcomeModal';
import { BusinessWelcomePrompt } from './components/onboarding/organisms/BusinessWelcomePrompt';
import { BusinessOnboardingPage } from './components/pages/BusinessOnboardingPage';
import LawyerSearchPage from './components/pages/LawyerSearchPage';
import { CartPage } from './components/cart/CartPage';
import { useToastContext } from './contexts/ToastContext';
import { usePracticeConfig } from './hooks/usePracticeConfig';
import { usePracticeManagement } from './hooks/usePracticeManagement';
import { useMobileDetection } from './hooks/useMobileDetection';
<<<<<<< HEAD
=======
import { isDevelopment } from './utils/environment';
>>>>>>> 2d0b478b
import './index.css';
import { i18n, initI18n } from './i18n';




// Main application component (non-auth pages)
function MainApp({ 
	practiceId, 
	practiceConfig, 
	practiceNotFound, 
	handleRetryPracticeConfig
}: {
	practiceId: string;
	practiceConfig: UIPracticeConfig;
	practiceNotFound: boolean;
	handleRetryPracticeConfig: () => void;
}) {
	// Core state
	const [clearInputTrigger, setClearInputTrigger] = useState(0);
	const [currentTab, setCurrentTab] = useState<'chats' | 'matter' | 'inbox'>('chats');
	const [isMobileSidebarOpen, setIsMobileSidebarOpen] = useState(false);
	const [isRecording, setIsRecording] = useState(false);
	const location = useLocation();
	const { navigate } = useNavigation();
	const isSettingsRouteNow = location.path.startsWith('/settings');
        const [showWelcomeModal, setShowWelcomeModal] = useState(false);
        const [showBusinessWelcome, setShowBusinessWelcome] = useState(false);
        const [conversationId, setConversationId] = useState<string | null>(null);
        const [isCreatingConversation, setIsCreatingConversation] = useState(false);
        // Removed legacy business setup modal flow (replaced by /business-onboarding route)

        useEffect(() => {
                setConversationId(null);
        }, [practiceId]);
	
	// Use session from Better Auth
	const { data: session, isPending: sessionIsPending } = useSession();

	// Practice data is now passed as props
	
  // Using our custom practice system instead of Better Auth's organization plugin
	// Removed unused submitUpgrade
<<<<<<< HEAD
	const { showError } = useToastContext();
	const showErrorRef = useRef(showError);
	useEffect(() => {
		showErrorRef.current = showError;
	}, [showError]);
	const { currentPractice, practices, refetch: refetchPractices, acceptMatter, rejectMatter, updateMatterStatus } = usePracticeManagement();
=======
        const { showError } = useToastContext();
        const showErrorRef = useRef(showError);
        useEffect(() => {
                showErrorRef.current = showError;
        }, [showError]);
        const { currentPractice, refetch: refetchPractices, acceptMatter, rejectMatter, updateMatterStatus } = usePracticeManagement();

        const {
                conversations,
                isLoading: conversationsLoading,
                refresh: refreshConversations
        } = useConversations({
                practiceId,
                onError: (error) => showErrorRef.current?.(error)
        });

        const {
                sessionId,
                error: sessionError
        } = useChatSessionWithContext();

        const realMessageHandling = useMessageHandling({
                practiceId,
                sessionId,
                conversationId: conversationId ?? undefined,
                onError: (error) => {
                        console.error('Message handling error:', error);
                        showError(typeof error === 'string' ? error : 'We hit a snag sending that message.');
                }
        });

        const messages = realMessageHandling.messages;
        const addMessage = realMessageHandling.addMessage;

        useEffect(() => {
                realMessageHandling.clearMessages();
        }, [practiceId, realMessageHandling.clearMessages]);

        const createConversation = useCallback(async () => {
                if (!practiceId || !session?.user || isCreatingConversation) return null;

                try {
                        setIsCreatingConversation(true);
                        const token = await getTokenAsync();
                        if (!token) {
                                throw new Error('Authentication required');
                        }

                        const config = getApiConfig();
                        const response = await fetch(`${config.baseUrl}/api/conversations`, {
                                method: 'POST',
                                headers: {
                                        Authorization: `Bearer ${token}`,
                                        'Content-Type': 'application/json'
                                },
                                credentials: 'include',
                                body: JSON.stringify({
                                        participantUserIds: [session.user.id],
                                        metadata: { source: 'chat' }
                                })
                        });

                        if (!response.ok) {
                                const errorData = await response.json().catch(() => ({})) as { error?: string };
                                throw new Error(errorData.error || `HTTP ${response.status}`);
                        }

                        const data = await response.json() as { success: boolean; error?: string; data?: { id: string } };
                        if (!data.success || !data.data?.id) {
                                throw new Error(data.error || 'Failed to start conversation');
                        }

                        setConversationId(data.data.id);
                        await refreshConversations();
                        return data.data.id;
                } catch (error) {
                        const message = error instanceof Error ? error.message : 'Failed to start conversation';
                        showErrorRef.current?.(message);
                        return null;
                } finally {
                        setIsCreatingConversation(false);
                }
        }, [practiceId, session?.user, isCreatingConversation, refreshConversations]);

        useEffect(() => {
                if (conversationsLoading || isCreatingConversation) return;
>>>>>>> 2d0b478b

                const practiceConversation = conversations.find((c) => c.practice_id === practiceId);

<<<<<<< HEAD
	// Determine if user is a practice member (has their own practice matching the widget practice)
	// Practice members see inbox, clients/anonymous see their conversations with the practice
	const isPracticeMember = useMemo(() => {
		if (!practices || practices.length === 0) {
			return false;
		}
		return practices.some(p => p.id === practiceId);
	}, [practices, practiceId]);

	// Initialize conversation based on user type:
	// - Practice members: Use inbox (handled separately via inbox tab)
	// - Signed-in clients: Get or create current conversation with this practice
	// - Anonymous users: Get or create current conversation with this practice
	// Use practiceId from props (practice from URL/widget), not activePracticeId (user's own practice)
	const { conversations: conversationList } = useConversations({
		practiceId,
		onError: (error) => {
			console.error('Conversation initialization error:', error);
		}
	});

	// For anonymous/signed-in clients: Get or create current conversation
	// This ensures they always have a conversation to chat in
	const { conversation: currentConversation, conversationId: currentConversationId } = useCurrentConversation(
		isPracticeMember ? undefined : practiceId, // Only fetch for non-members
		{ 
			onError: (error) => {
				console.error('Current conversation error:', error);
			}
		}
	);

	// Determine conversationId to use:
	// 1. If practice member: Use first from list (or null - inbox handles this)
	// 2. If signed-in client: Use current conversation (get-or-create)
	// 3. If anonymous: Use current conversation (get-or-create)
	const conversationId = isPracticeMember 
		? (conversationList.length > 0 ? conversationList[0].id : null)
		: (currentConversationId || currentConversation?.id || null);

	// Stabilize error handler
	const handleMessageError = useCallback((error: unknown) => {
		console.error('Message handling error:', error);
		showError(typeof error === 'string' ? error : 'We hit a snag sending that message.');
	}, [showError]);

	const rawMessageHandling = useMessageHandlingWithContext({
		sessionId,
		conversationId: conversationId || undefined,
		onError: handleMessageError
	});

	// Stabilize the return object to prevent unnecessary re-renders of children
	// This wrapper ensures we only get a new object reference if the internal properties actually change
	const realMessageHandling = useMemo(() => rawMessageHandling, [
		rawMessageHandling.messages,
		rawMessageHandling.addMessage,
		rawMessageHandling.sendMessage,
		rawMessageHandling.handleContactFormSubmit,
		// Include inputs to ensure safety, though property changes should trigger updates
		sessionId,
		conversationId
	]);

	// Use real chat data
	const messages = realMessageHandling.messages;
	const addMessage = realMessageHandling.addMessage;
	const handleSendMessage = useCallback(async (message: string, attachments: FileAttachment[] = []) => {
		await realMessageHandling.sendMessage(message, attachments);
	}, [realMessageHandling]);
	const handleContactFormSubmit = realMessageHandling.handleContactFormSubmit;
=======
                if (practiceConversation) {
                        setConversationId((prev) => prev ?? practiceConversation.id);
                } else if (practiceId && session?.user) {
                        void createConversation();
                }
        }, [conversationsLoading, isCreatingConversation, conversations, practiceId, session?.user, createConversation]);

        const handleSendMessage = useCallback(async (message: string, attachments: FileAttachment[] = []) => {
                if (!conversationId) {
                        showErrorRef.current?.('Setting up your conversation. Please try again momentarily.');
                        if (!isCreatingConversation) {
                                void createConversation();
                        }
                        return;
                }

                await realMessageHandling.sendMessage(message, attachments);
        }, [conversationId, isCreatingConversation, createConversation, realMessageHandling]);
        const handleContactFormSubmit = realMessageHandling.handleContactFormSubmit;
>>>>>>> 2d0b478b

	const {
		previewFiles,
		uploadingFiles,
		isDragging,
		setIsDragging,
		handleCameraCapture,
		handleFileSelect,
		removePreviewFile,
		clearPreviewFiles,
		cancelUpload,
		isReadyToUpload
	} = useFileUploadWithContext({
		sessionId,
		onError: (error) => {
			// Handle file upload error
			 
			console.error('File upload error:', error);
		}
	});

	useEffect(() => {
		if (sessionError) {
			// Handle session initialization error
			 
			console.error('Session initialization error:', sessionError);
		}
	}, [sessionError]);

    // Welcome modal state via server-truth + session debounce
    const { shouldShow: shouldShowWelcome, markAsShown: markWelcomeAsShown } = useWelcomeModal();
    useEffect(() => {
        setShowWelcomeModal(shouldShowWelcome);
    }, [shouldShowWelcome]);

    // Note: Auto-practice creation removed - clients don't need practices.
    // Practice members (lawyers) will create practices through onboarding/upgrade flow.
    // Clients chat with practices via widget (practiceId from URL), not their own practice.

    useEffect(() => {
        const user = session?.user;
        if (user && !sessionIsPending) {
			if (import.meta.env.DEV) {
				try {
					// Lightweight visibility into onboarding decision path
                    const debugUser = user as Record<string, unknown>;
					// Avoid logging PII beyond booleans/keys
					console.debug('[ONBOARDING][CHECK] session detected', {
						onboardingCompleted: debugUser?.onboardingCompleted,
						hasOnboardingData: Boolean(debugUser?.onboardingData),
						local_onboardingCompleted: localStorage.getItem('onboardingCompleted'),
						local_onboardingCheckDone: localStorage.getItem('onboardingCheckDone')
					});
                } catch (e) {
                    console.warn('[ONBOARDING][CHECK] session debug failed:', e);
                }
			}
			const hasOnboardingFlag = localStorage.getItem('onboardingCompleted');
            const hasOnboardingCheckFlag = localStorage.getItem('onboardingCheckDone');
            const userWithOnboarding = user as typeof user & { onboardingCompleted?: boolean };
			const _hasCompletedOnboarding = userWithOnboarding.onboardingCompleted === true;
			
			// Legacy localStorage sync removed; welcome modal now uses server truth
			// If user hasn't completed onboarding and we haven't checked yet
			if (!hasOnboardingFlag && !hasOnboardingCheckFlag) {
				const needsOnboarding = userWithOnboarding.onboardingCompleted === false || 
										userWithOnboarding.onboardingCompleted === undefined;
				
				if (needsOnboarding) {
					if (import.meta.env.DEV) {
						console.debug('[ONBOARDING][REDIRECT] redirecting to /auth?mode=signin&onboarding=true');
					}
					// Set flag to prevent repeated checks
					try {
						localStorage.setItem('onboardingCheckDone', 'true');
                    } catch (_error) {
                        // Handle localStorage failures gracefully
                        console.warn('[ONBOARDING][FLAGS] localStorage set failed:', _error);
                    }
					
					// Redirect to auth page with onboarding
					window.location.href = '/auth?mode=signin&onboarding=true';
				} else {
					// Legacy localStorage sync removed; welcome modal now uses server truth
                }
            }
        }
    }, [session?.user, sessionIsPending]);



	// Check if we should show business welcome modal (after upgrade)
	useEffect(() => {
		const queryString = location.query || window.location.search;
		const params = new URLSearchParams(queryString);
		if (params.get('upgraded') === 'business') {
			setShowBusinessWelcome(true);
		}
	}, [location.query]);

	// Handle hash-based routing for pricing modal
	const [showPricingModal, setShowPricingModal] = useState(false);
	
  // Derive current user tier from practice config (our custom system)
  // Note: subscriptionTier is on Practice
  const resolvedKindForTier = resolvePracticeKind(currentPractice?.kind, currentPractice?.isPersonal ?? null);
  
  // Whitelist of valid SubscriptionTier values
  const VALID_SUBSCRIPTION_TIERS: SubscriptionTier[] = ['free', 'plus', 'business', 'enterprise'];
  
  // Normalize and validate subscriptionTier
  const normalizedTier = currentPractice?.subscriptionTier
    ? currentPractice.subscriptionTier.trim().toLowerCase()
    : null;
  
  // Find matching tier from whitelist (case-insensitive) to avoid unsafe casts
  const validatedTier = normalizedTier
    ? VALID_SUBSCRIPTION_TIERS.find(tier => tier.toLowerCase() === normalizedTier)
    : null;
  
  const currentUserTier: SubscriptionTier = validatedTier
    ? validatedTier
    : resolvedKindForTier === 'business'
      ? 'business'
      : 'free';
	
	useEffect(() => {
		const handleHashChange = () => {
			const hash = window.location.hash;
			setShowPricingModal(hash === '#pricing');
		};

		// Check initial hash
		handleHashChange();

		// Listen for hash changes
		window.addEventListener('hashchange', handleHashChange);
		
		return () => {
			window.removeEventListener('hashchange', handleHashChange);
		};
	}, []);

	// User tier is now derived directly from practice - no need for custom event listeners

<<<<<<< HEAD
	const isSessionReady = Boolean(sessionId);


	// Add intro message when practice config is loaded and no messages exist
	useEffect(() => {
		if (practiceConfig && practiceConfig.introMessage && messages.length === 0) {
			// Add intro message only (practice profile is now a UI element)
			if (addMessage) {
				const introMessage: ChatMessageUI = {
					id: crypto.randomUUID(),
					content: practiceConfig.introMessage,
					isUser: false,
					role: 'assistant',
					timestamp: Date.now()
				};
				addMessage(introMessage);
			}
		}
	}, [practiceConfig, messages.length, addMessage]);
=======
        const isSessionReady = Boolean(sessionId && conversationId && !conversationsLoading && !isCreatingConversation);


        // Add intro message when practice config is loaded and no messages exist
        useEffect(() => {
                if (practiceConfig && practiceConfig.introMessage && messages.length === 0) {
                        if (addMessage) {
                                const introMessage: ChatMessageUI = {
                                        id: crypto.randomUUID(),
                                        content: practiceConfig.introMessage,
                                        isUser: false,
                                        role: 'assistant',
                                        timestamp: Date.now()
                                };
                                addMessage(introMessage);
                        }
                }
        }, [practiceConfig, messages.length, addMessage]);
>>>>>>> 2d0b478b

	// Create stable callback references for keyboard handlers
	const handleEscape = useCallback(() => {
		if (previewFiles.length > 0) {
			clearPreviewFiles();
			setClearInputTrigger(prev => prev + 1);
		}
	}, [previewFiles.length, clearPreviewFiles]);

	const handleFocusInput = useCallback(() => {
			const textarea = document.querySelector('.message-input') as HTMLTextAreaElement;
			if (textarea) {
			textarea.focus();
			}
	}, []);

	// Setup global event handlers
	useEffect(() => {
		// Setup keyboard handlers
		const cleanupKeyboard = setupGlobalKeyboardListeners({
			onEscape: handleEscape,
			onSubmit: () => {
				// This will be handled by ChatContainer
			},
			onFocusInput: handleFocusInput
		});

		return () => {
			cleanupKeyboard?.();
		};
	}, [handleEscape, handleFocusInput]);

	// Setup scroll behavior
	useEffect(() => {
		if (typeof document === 'undefined') return;
		
		const messageList = document.querySelector('.message-list');
		if (!messageList) return;
		
		let scrollTimer: number | null = null;
		
		const handleScroll = () => {
			// Add scrolling class when scrolling starts
			messageList.classList.add('scrolling');
			
			// Clear any existing timer
			if (scrollTimer) {
				clearTimeout(scrollTimer);
				scrollTimer = null;
			}
			
			// Set a timer to remove the scrolling class after scrolling stops
			scrollTimer = window.setTimeout(() => {
				messageList.classList.remove('scrolling');
			}, 1000); // Hide scrollbar 1 second after scrolling stops
		};
		
		messageList.addEventListener('scroll', handleScroll);
		
		return () => {
			messageList.removeEventListener('scroll', handleScroll);
			if (scrollTimer) {
				clearTimeout(scrollTimer);
			}
		};
	}, []);

	// Handle feedback submission
	const handleFeedbackSubmit = useCallback((feedback: Record<string, unknown>) => {
		// Handle feedback submission
		 
		console.log('Feedback submitted:', feedback);
		// Could show a toast notification here
	}, []);

    // Handle welcome modal using server-truth hook
    const handleWelcomeComplete = async () => {
        await markWelcomeAsShown();
        setShowWelcomeModal(false);
    };

    const handleWelcomeClose = async () => {
        await markWelcomeAsShown();
        setShowWelcomeModal(false);
    };

	const handleBusinessWelcomeClose = () => {
		setShowBusinessWelcome(false);
		navigate('/settings/practice');
	};






	// Handle media capture
	const handleMediaCaptureWrapper = async (blob: Blob, type: 'audio' | 'video') => {
		try {
			// Create a File object from the blob
			const fileName = `Recording_${new Date().toISOString()}.${type === 'audio' ? 'webm' : 'mp4'}`;
			const file = new File([blob], fileName, { type: blob.type });
			
			// Upload the file to backend and get metadata
			const uploadedFiles = await handleFileSelect([file]);
			
			// Send a message with the uploaded file metadata
			handleSendMessage(`I've recorded a ${type} message.`, uploadedFiles);
			
		} catch (_error) {
			// Handle media upload error
			 
			console.error('Failed to upload captured media:', _error);
			// Show error message to user
			handleSendMessage("I'm sorry, I couldn't upload the recorded media. Please try again.", []);
		}
	};





	// Handle navigation to chats - removed since bottom nav is disabled

	// Render the main app
	return (
		<>
			<DragDropOverlay isVisible={isDragging} onClose={() => setIsDragging(false)} />
			
			<AppLayout
				practiceNotFound={practiceNotFound}
				practiceId={practiceId}
				onRetryPracticeConfig={handleRetryPracticeConfig}
				currentTab={currentTab}
				onTabChange={setCurrentTab}
				isMobileSidebarOpen={isMobileSidebarOpen}
				onToggleMobileSidebar={setIsMobileSidebarOpen}
				isSettingsModalOpen={isSettingsRouteNow}
				practiceConfig={{
					name: practiceConfig.name ?? '',
					profileImage: practiceConfig?.profileImage ?? null,
					description: practiceConfig?.description ?? ''
				}}
				currentPractice={currentPractice}
				onOnboardingCompleted={refetchPractices}
				messages={messages}
				onSendMessage={handleSendMessage}
				onUploadDocument={async (files: File[], _metadata?: { documentType?: string; matterId?: string }) => {
					return await handleFileSelect(files);
				}}
			>
				<div className="relative h-full flex flex-col">
					<ConversationHeader
						practiceId={practiceId}
						matterId={null}
						acceptMatter={acceptMatter}
						rejectMatter={rejectMatter}
						updateMatterStatus={updateMatterStatus}
					/>
					<div className="flex-1 min-h-0">
<<<<<<< HEAD
						<ChatContainer
							messages={messages}
							onSendMessage={handleSendMessage}
							onContactFormSubmit={handleContactFormSubmit}
							practiceConfig={{
								name: practiceConfig.name ?? '',
								profileImage: practiceConfig?.profileImage ?? null,
								practiceId,
								description: practiceConfig?.description ?? ''
							}}
							onOpenSidebar={() => setIsMobileSidebarOpen(true)}
							sessionId={sessionId}
							practiceId={practiceId}
							onFeedbackSubmit={handleFeedbackSubmit}
=======
                                                <ChatContainer
                                                        messages={messages}
                                                        onSendMessage={handleSendMessage}
                                                        onContactFormSubmit={handleContactFormSubmit}
                                                        practiceConfig={{
                                                                name: practiceConfig.name ?? '',
                                                                profileImage: practiceConfig?.profileImage ?? null,
                                                                practiceId,
                                                                description: practiceConfig?.description ?? ''
                                                        }}
                                                        onOpenSidebar={() => setIsMobileSidebarOpen(true)}
                                                        sessionId={sessionId}
                                                        practiceId={practiceId}
                                                        onFeedbackSubmit={handleFeedbackSubmit}
>>>>>>> 2d0b478b
							previewFiles={previewFiles}
							uploadingFiles={uploadingFiles}
							removePreviewFile={removePreviewFile}
							clearPreviewFiles={clearPreviewFiles}
							handleCameraCapture={handleCameraCapture}
							handleFileSelect={async (files: File[]) => {
								await handleFileSelect(files);
							}}
							cancelUpload={cancelUpload}
							handleMediaCapture={handleMediaCaptureWrapper}
							isRecording={isRecording}
							setIsRecording={setIsRecording}
							clearInput={clearInputTrigger}
							isReadyToUpload={isReadyToUpload}
							isSessionReady={isSessionReady}
						/>
					</div>
				</div>
			</AppLayout>

			{/* Settings Modal moved to AppWithSEO to persist across settings sub-routes */}

			{/* Pricing Modal */}
			<PricingModal
				isOpen={showPricingModal}
				onClose={() => {
					setShowPricingModal(false);
					window.location.hash = '';
				}}
				currentTier={currentUserTier}
				onUpgrade={async (tier) => {
					let shouldNavigateToCart = true;
					try {
						if (!session?.user) {
							showError('Sign-in required', 'Please sign in before upgrading your plan.');
							return false;
						}

						if (tier === 'business') {
							// Navigate to cart page for business upgrades instead of direct checkout
							try {
								const existing = localStorage.getItem('cartPreferences');
								const parsed = existing ? JSON.parse(existing) : {};
								localStorage.setItem('cartPreferences', JSON.stringify({
									...parsed,
									tier,
								}));
							} catch (_error) {
								console.warn('Unable to store cart preferences for upgrade:', _error);
							}
							// Keep shouldNavigateToCart = true to go to cart page
						} else if (tier === 'enterprise') {
							navigate('/enterprise');
							shouldNavigateToCart = false;
						} else {
							try {
								const existing = localStorage.getItem('cartPreferences');
								const parsed = existing ? JSON.parse(existing) : {};
								localStorage.setItem('cartPreferences', JSON.stringify({
									...parsed,
									tier,
								}));
					} catch (_error) {
						console.warn('Unable to store cart preferences for upgrade:', _error);
							}
						}
					} catch (_error) {
						console.error('Error initiating subscription upgrade:', _error);
						const message = _error instanceof Error ? _error.message : 'Unable to start upgrade.';
						showError('Upgrade failed', message);
						shouldNavigateToCart = true;
					} finally {
						setShowPricingModal(false);
						window.location.hash = '';
					}

					return shouldNavigateToCart;
				}}
			/>

			{/* Welcome Modal */}
			<WelcomeModal
				isOpen={showWelcomeModal}
				onClose={handleWelcomeClose}
				onComplete={handleWelcomeComplete}
			/>

			{/* Business Welcome Modal */}
			{showBusinessWelcome && (
				<BusinessWelcomePrompt
					isOpen={showBusinessWelcome}
					onClose={handleBusinessWelcomeClose}
				/>
			)}
		</>
	);
}

// Main App component with routing
export function App() {
  return (
    <LocationProvider>
      <SessionProvider>
        <AppWithPractice />
      </SessionProvider>
    </LocationProvider>
  );
}

// Component that loads practice config when authenticated
function AppWithPractice() {
  const { data: session, isPending: sessionIsPending } = useSession();
  const handlePracticeError = useCallback((error: string) => {
    console.error('Practice config error:', error);
  }, []);

  // Only load practice config when authenticated
  const {
    practiceId,
    practiceConfig,
    practiceNotFound,
    handleRetryPracticeConfig,
    isLoading
  } = usePracticeConfig({ onError: handlePracticeError });

  // Handle anonymous sign-in for widget users (clients chatting with practices)
  useEffect(() => {
    if (typeof window === 'undefined' || sessionIsPending) return;
    
    // If no session and practiceId is available (widget context), sign in anonymously
    if (!session?.user && practiceId) {
      const key = `anonymous_signin_attempted_${practiceId}`;
      if (!sessionStorage.getItem(key)) {
        (async () => {
          try {
            const client = getClient();
            // Type assertion needed: Better Auth anonymous plugin types may not be fully exposed
            // eslint-disable-next-line @typescript-eslint/no-explicit-any
            const anonymousSignIn = (client.signIn as any).anonymous;
            
            // Check if anonymous method exists before calling
            if (typeof anonymousSignIn !== 'function') {
              console.error('[Auth] Anonymous sign-in method not available - Better Auth anonymous plugin may not be configured', {
                practiceId,
                message: 'The server needs to have the Better Auth anonymous plugin enabled. Check server logs for details.'
              });
              sessionStorage.setItem(key, 'failed');
              return;
            }
            
            const result = await anonymousSignIn();
            if (result?.data?.user) {
              sessionStorage.setItem(key, '1');
              console.log('[Auth] Anonymous sign-in successful for widget user', {
                userId: result.data.user.id,
                practiceId
              });
            } else if (result?.error) {
              // Fail loudly - Better Auth anonymous plugin may not be configured
              console.error('[Auth] Anonymous sign-in failed - Better Auth anonymous plugin may not be configured', {
                error: result.error,
                practiceId,
                message: 'The server needs to have the Better Auth anonymous plugin enabled. Check server logs for details.'
              });
              // Set key to prevent retry loops, but log error clearly
              sessionStorage.setItem(key, 'failed');
            } else {
              // Handle case where result is undefined or doesn't have expected structure
              console.error('[Auth] Anonymous sign-in returned unexpected result', {
                practiceId,
                result,
                message: 'The server needs to have the Better Auth anonymous plugin enabled. Check server logs for details.'
              });
              sessionStorage.setItem(key, 'failed');
            }
          } catch (error) {
            // Fail loudly with detailed error information
            const errorMessage = error instanceof Error ? error.message : String(error);
            console.error('[Auth] Anonymous sign-in exception - server configuration issue', {
              error: errorMessage,
              practiceId,
              stack: error instanceof Error ? error.stack : undefined,
              message: 'CRITICAL: Better Auth anonymous plugin must be configured on the API server. ' +
                       'Check server logs and ensure anonymous() plugin is added to Better Auth config.'
            });
            // Set key to prevent retry loops
            sessionStorage.setItem(key, 'failed');
          }
        })();
      }
    }
  }, [session?.user, practiceId, sessionIsPending]);

  // Show loading state while checking auth or loading practice config
  if (isLoading || sessionIsPending) {
    return (
      <div className="flex h-screen items-center justify-center text-sm text-gray-500 dark:text-gray-400">
        Loading…
      </div>
    );
  }

  return (
    <AppWithSEO
      practiceId={practiceId}
      practiceConfig={practiceConfig}
      practiceNotFound={practiceNotFound}
      handleRetryPracticeConfig={handleRetryPracticeConfig}
      session={session}
    />
  );
}

function AppWithSEO({
  practiceId,
  practiceConfig,
  practiceNotFound,
  handleRetryPracticeConfig,
  session,
}: {
  practiceId: string;
  practiceConfig: UIPracticeConfig;
  practiceNotFound: boolean;
  handleRetryPracticeConfig: () => void;
  session: ReturnType<typeof useSession>['data'];
}) {
  const location = useLocation();
  const { navigate } = useNavigation();
  
  // Create reactive currentUrl that updates on navigation
  const currentUrl = typeof window !== 'undefined' 
    ? `${window.location.origin}${location.url}`
    : undefined;

	// Hoisted settings modal controls
	const isSettingsOpen = location.path.startsWith('/settings');
	// Responsive mobile state for the hoisted settings layout
	const isMobileHoisted = useMobileDetection();

	// Stable component to avoid remounting the MainApp subtree for settings
	const SettingsRoute = useMemo(() => {
		return function SettingsRouteInner(props: Record<string, unknown>) {
			return (
				<MainApp 
					practiceId={practiceId}
					practiceConfig={practiceConfig}
					practiceNotFound={practiceNotFound}
					handleRetryPracticeConfig={handleRetryPracticeConfig}
					{...props}
				/>
			);
		};
	}, [practiceId, practiceConfig, practiceNotFound, handleRetryPracticeConfig]);

	return (
		<>
			<SEOHead 
				practiceConfig={practiceConfig}
				currentUrl={currentUrl}
			/>
			<ToastProvider>
				<Router>
  					<Route path="/auth" component={AuthPage} />
					<Route path="/cart" component={CartPage} />
					<Route path="/lawyers" component={LawyerSearchPage} />
					<Route path="/business-onboarding" component={BusinessOnboardingPage} />
					<Route path="/business-onboarding/*" component={BusinessOnboardingPage} />
					<Route path="/settings/*" component={SettingsRoute} />
  					<Route default component={(props) => {
						// Root route: show auth if not authenticated, otherwise show chat app
						if (!session?.user) {
							return <AuthPage />;
						}
						return (
							<MainApp
								practiceId={practiceId}
								practiceConfig={practiceConfig}
								practiceNotFound={practiceNotFound}
								handleRetryPracticeConfig={handleRetryPracticeConfig}
								{...props}
							/>
						);
					}} />
				</Router>

				{/* Hoisted Settings Modal - single instance persists across sub-routes */}
				{isSettingsOpen && (
					<SettingsLayout
						key="settings-modal-hoisted"
						isMobile={isMobileHoisted}
						onClose={() => {
							navigate('/');
						}}
						className="h-full"
					/>
				)}
			</ToastProvider>
		</>
	);
}

const FallbackLoader = () => (
	<div className="flex h-screen items-center justify-center text-sm text-gray-500 dark:text-gray-400">
		Loading…
	</div>
);

function AppWithProviders() {
	return (
		<I18nextProvider i18n={i18n}>
			<Suspense fallback={<FallbackLoader />}>
				<App />
			</Suspense>
		</I18nextProvider>
	);
}

async function mountClientApp() {
	// Initialize theme from localStorage with fallback to system preference
	const savedTheme = localStorage.getItem('theme');
	const prefersDark = window.matchMedia('(prefers-color-scheme: dark)').matches;
	const shouldBeDark = savedTheme === 'dark' || (!savedTheme && prefersDark);

	if (shouldBeDark) {
		document.documentElement.classList.add('dark');
	}

	initI18n()
		.then(() => {
			hydrate(<AppWithProviders />, document.getElementById('app'));
		})
		.catch((_error) => {
			 
			console.error('Failed to initialize i18n:', _error);
			hydrate(<AppWithProviders />, document.getElementById('app'));
		});
}

if (typeof window !== 'undefined') {
	const bootstrap = () => mountClientApp();
	if (import.meta.env.DEV) {
		import('./mocks')
			.then(({ setupMocks }) => setupMocks())
			.catch(() => {})
			.finally(bootstrap);
	} else {
		bootstrap();
	}
}


export async function prerender() {
	await initI18n();
	return await ssr(<AppWithProviders />);
}<|MERGE_RESOLUTION|>--- conflicted
+++ resolved
@@ -21,7 +21,6 @@
 import { useCurrentConversation } from './hooks/useConversation';
 import { setupGlobalKeyboardListeners } from './utils/keyboard';
 import type { ChatMessageUI, FileAttachment } from '../worker/types';
-import { useConversations } from './hooks/useConversations';
 import { getApiConfig } from './config/api';
 import { getTokenAsync } from './lib/tokenStorage';
 // Settings components
@@ -37,10 +36,7 @@
 import { usePracticeConfig } from './hooks/usePracticeConfig';
 import { usePracticeManagement } from './hooks/usePracticeManagement';
 import { useMobileDetection } from './hooks/useMobileDetection';
-<<<<<<< HEAD
-=======
 import { isDevelopment } from './utils/environment';
->>>>>>> 2d0b478b
 import './index.css';
 import { i18n, initI18n } from './i18n';
 
@@ -84,14 +80,6 @@
 	
   // Using our custom practice system instead of Better Auth's organization plugin
 	// Removed unused submitUpgrade
-<<<<<<< HEAD
-	const { showError } = useToastContext();
-	const showErrorRef = useRef(showError);
-	useEffect(() => {
-		showErrorRef.current = showError;
-	}, [showError]);
-	const { currentPractice, practices, refetch: refetchPractices, acceptMatter, rejectMatter, updateMatterStatus } = usePracticeManagement();
-=======
         const { showError } = useToastContext();
         const showErrorRef = useRef(showError);
         useEffect(() => {
@@ -178,83 +166,9 @@
 
         useEffect(() => {
                 if (conversationsLoading || isCreatingConversation) return;
->>>>>>> 2d0b478b
 
                 const practiceConversation = conversations.find((c) => c.practice_id === practiceId);
 
-<<<<<<< HEAD
-	// Determine if user is a practice member (has their own practice matching the widget practice)
-	// Practice members see inbox, clients/anonymous see their conversations with the practice
-	const isPracticeMember = useMemo(() => {
-		if (!practices || practices.length === 0) {
-			return false;
-		}
-		return practices.some(p => p.id === practiceId);
-	}, [practices, practiceId]);
-
-	// Initialize conversation based on user type:
-	// - Practice members: Use inbox (handled separately via inbox tab)
-	// - Signed-in clients: Get or create current conversation with this practice
-	// - Anonymous users: Get or create current conversation with this practice
-	// Use practiceId from props (practice from URL/widget), not activePracticeId (user's own practice)
-	const { conversations: conversationList } = useConversations({
-		practiceId,
-		onError: (error) => {
-			console.error('Conversation initialization error:', error);
-		}
-	});
-
-	// For anonymous/signed-in clients: Get or create current conversation
-	// This ensures they always have a conversation to chat in
-	const { conversation: currentConversation, conversationId: currentConversationId } = useCurrentConversation(
-		isPracticeMember ? undefined : practiceId, // Only fetch for non-members
-		{ 
-			onError: (error) => {
-				console.error('Current conversation error:', error);
-			}
-		}
-	);
-
-	// Determine conversationId to use:
-	// 1. If practice member: Use first from list (or null - inbox handles this)
-	// 2. If signed-in client: Use current conversation (get-or-create)
-	// 3. If anonymous: Use current conversation (get-or-create)
-	const conversationId = isPracticeMember 
-		? (conversationList.length > 0 ? conversationList[0].id : null)
-		: (currentConversationId || currentConversation?.id || null);
-
-	// Stabilize error handler
-	const handleMessageError = useCallback((error: unknown) => {
-		console.error('Message handling error:', error);
-		showError(typeof error === 'string' ? error : 'We hit a snag sending that message.');
-	}, [showError]);
-
-	const rawMessageHandling = useMessageHandlingWithContext({
-		sessionId,
-		conversationId: conversationId || undefined,
-		onError: handleMessageError
-	});
-
-	// Stabilize the return object to prevent unnecessary re-renders of children
-	// This wrapper ensures we only get a new object reference if the internal properties actually change
-	const realMessageHandling = useMemo(() => rawMessageHandling, [
-		rawMessageHandling.messages,
-		rawMessageHandling.addMessage,
-		rawMessageHandling.sendMessage,
-		rawMessageHandling.handleContactFormSubmit,
-		// Include inputs to ensure safety, though property changes should trigger updates
-		sessionId,
-		conversationId
-	]);
-
-	// Use real chat data
-	const messages = realMessageHandling.messages;
-	const addMessage = realMessageHandling.addMessage;
-	const handleSendMessage = useCallback(async (message: string, attachments: FileAttachment[] = []) => {
-		await realMessageHandling.sendMessage(message, attachments);
-	}, [realMessageHandling]);
-	const handleContactFormSubmit = realMessageHandling.handleContactFormSubmit;
-=======
                 if (practiceConversation) {
                         setConversationId((prev) => prev ?? practiceConversation.id);
                 } else if (practiceId && session?.user) {
@@ -274,7 +188,6 @@
                 await realMessageHandling.sendMessage(message, attachments);
         }, [conversationId, isCreatingConversation, createConversation, realMessageHandling]);
         const handleContactFormSubmit = realMessageHandling.handleContactFormSubmit;
->>>>>>> 2d0b478b
 
 	const {
 		previewFiles,
@@ -420,27 +333,6 @@
 
 	// User tier is now derived directly from practice - no need for custom event listeners
 
-<<<<<<< HEAD
-	const isSessionReady = Boolean(sessionId);
-
-
-	// Add intro message when practice config is loaded and no messages exist
-	useEffect(() => {
-		if (practiceConfig && practiceConfig.introMessage && messages.length === 0) {
-			// Add intro message only (practice profile is now a UI element)
-			if (addMessage) {
-				const introMessage: ChatMessageUI = {
-					id: crypto.randomUUID(),
-					content: practiceConfig.introMessage,
-					isUser: false,
-					role: 'assistant',
-					timestamp: Date.now()
-				};
-				addMessage(introMessage);
-			}
-		}
-	}, [practiceConfig, messages.length, addMessage]);
-=======
         const isSessionReady = Boolean(sessionId && conversationId && !conversationsLoading && !isCreatingConversation);
 
 
@@ -459,7 +351,6 @@
                         }
                 }
         }, [practiceConfig, messages.length, addMessage]);
->>>>>>> 2d0b478b
 
 	// Create stable callback references for keyboard handlers
 	const handleEscape = useCallback(() => {
@@ -620,22 +511,6 @@
 						updateMatterStatus={updateMatterStatus}
 					/>
 					<div className="flex-1 min-h-0">
-<<<<<<< HEAD
-						<ChatContainer
-							messages={messages}
-							onSendMessage={handleSendMessage}
-							onContactFormSubmit={handleContactFormSubmit}
-							practiceConfig={{
-								name: practiceConfig.name ?? '',
-								profileImage: practiceConfig?.profileImage ?? null,
-								practiceId,
-								description: practiceConfig?.description ?? ''
-							}}
-							onOpenSidebar={() => setIsMobileSidebarOpen(true)}
-							sessionId={sessionId}
-							practiceId={practiceId}
-							onFeedbackSubmit={handleFeedbackSubmit}
-=======
                                                 <ChatContainer
                                                         messages={messages}
                                                         onSendMessage={handleSendMessage}
@@ -650,7 +525,6 @@
                                                         sessionId={sessionId}
                                                         practiceId={practiceId}
                                                         onFeedbackSubmit={handleFeedbackSubmit}
->>>>>>> 2d0b478b
 							previewFiles={previewFiles}
 							uploadingFiles={uploadingFiles}
 							removePreviewFile={removePreviewFile}
