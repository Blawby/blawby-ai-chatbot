--- conflicted
+++ resolved
@@ -1,8 +1,7 @@
 // Mock User Data Service
 // This provides consistent mock data for development until the real API is ready
 
-<<<<<<< HEAD
-export type SubscriptionTier = 'free' | 'plus' | 'business';
+export type SubscriptionTier = 'free' | 'plus' | 'business' | 'enterprise';
 export type Language = 'en' | 'es' | 'fr' | 'de' | 'zh' | 'ja' | 'vi' | 
                        'pt' | 'ar' | 'ru' | 'it' | 'ko' | 'nl' | 'pl' | 
                        'tr' | 'th' | 'id' | 'hi' | 'uk';
@@ -11,12 +10,6 @@
 // Supports: English, Spanish, French, German, Chinese, Japanese, Vietnamese,
 // Portuguese, Arabic, Russian, Italian, Korean, Dutch, Polish,
 // Turkish, Thai, Indonesian, Hindi, Ukrainian
-=======
-export type SubscriptionTier = 'free' | 'plus' | 'business' | 'enterprise';
-export type Language = 'en' | 'es';
-
-// Simplified country-to-language mapping (English and Spanish only)
->>>>>>> 1f3296b2
 export const COUNTRY_TO_LANGUAGE_MAP: Record<string, Language> = {
   // English-speaking countries
   'us': 'en',
