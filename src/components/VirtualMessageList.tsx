--- conflicted
+++ resolved
@@ -86,17 +86,7 @@
     // Feedback props
     sessionId?: string;
     teamId?: string;
-<<<<<<< HEAD
-    onFeedbackSubmit?: (feedback: Feedback) => void;
-}
-
-interface Feedback {
-  rating: number;
-  comment?: string;
-}
-=======
     onFeedbackSubmit?: (feedback: any) => void;
->>>>>>> d6a91f6e
 }
 
 const BATCH_SIZE = 20;
