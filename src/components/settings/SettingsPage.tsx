import { useLocation } from 'preact-iso';
import { GeneralPage } from './pages/GeneralPage';
import { NotificationsPage } from './pages/NotificationsPage';
import { AccountPage } from './pages/AccountPage';
import { SecurityPage } from './pages/SecurityPage';
import { MFAEnrollmentPage } from './pages/MFAEnrollmentPage';
import { HelpPage } from './pages/HelpPage';
import { OrganizationPage } from './pages/OrganizationPage';
import { SidebarNavigation, SidebarNavigationItem } from '../ui/SidebarNavigation';
import { 
  UserIcon, 
  ShieldCheckIcon, 
  Cog6ToothIcon,
  XMarkIcon,
  BellIcon,
  ArrowRightOnRectangleIcon,
  QuestionMarkCircleIcon,
  ArrowLeftIcon,
  BuildingOfficeIcon
} from '@heroicons/react/24/outline';
import { motion, AnimatePresence } from 'framer-motion';
import { useNavigation } from '../../utils/navigation';
import { useToastContext } from '../../contexts/ToastContext';
import { cn } from '../../utils/cn';
<<<<<<< HEAD
import { mockUserDataService } from '../../utils/mockUserData';
import { useTranslation } from '@/i18n/hooks';
=======
import { useTranslation } from 'react-i18next';
import { signOut } from '../../utils/auth';
>>>>>>> bec8347e


export interface SettingsPageProps {
  isMobile?: boolean;
  onClose?: () => void;
  className?: string;
}

export const SettingsPage = ({
  isMobile = false,
  onClose,
  className = ''
}: SettingsPageProps) => {
  const { showSuccess, showError } = useToastContext();
  const { navigate } = useNavigation();
  const location = useLocation();
  const { t } = useTranslation(['settings', 'common']);
  
  // Get current page from URL path
  const getCurrentPage = () => {
    const path = location.path;
    if (path === '/settings' || path === '/settings/') {
      return 'navigation'; // Show main navigation on mobile
    }
    const segments = path.split('/').filter(Boolean);
    return segments[1] || 'navigation'; // Get the page from /settings/page
  };
  
  const currentPage = getCurrentPage();

  const handleNavigation = (page: string) => {
    navigate(`/settings/${page}`);
  };

  const handleBack = () => {
    if (onClose) {
      onClose();
    }
  };

  const handleSignOut = async () => {
    try {
      // Use centralized sign out utility
      await signOut({
        onSuccess: () => {
          showSuccess(t('settings:navigation.signOut.toastTitle'), t('settings:navigation.signOut.toastBody'));
          if (onClose) {
            onClose();
          }
        }
      });
    } catch (error) {
      showError(t('settings:navigation.signOut.errorTitle'), t('settings:navigation.signOut.errorBody'));
    }
  };


  // Define navigation items with ChatGPT-like structure
  // Note: Icons are now properly typed to accept SVG props like className, aria-hidden, strokeWidth, etc.
  const navigationItems: SidebarNavigationItem[] = [
    { id: 'general', label: t('settings:navigation.items.general'), icon: Cog6ToothIcon },
    { id: 'notifications', label: t('settings:navigation.items.notifications'), icon: BellIcon },
    { id: 'account', label: t('settings:navigation.items.account'), icon: UserIcon },
    { id: 'organization', label: t('settings:navigation.items.organization'), icon: BuildingOfficeIcon },
    { id: 'security', label: t('settings:navigation.items.security'), icon: ShieldCheckIcon },
    { id: 'help', label: t('settings:navigation.items.help'), icon: QuestionMarkCircleIcon },
    { id: 'signout', label: t('settings:navigation.items.signOut'), icon: ArrowRightOnRectangleIcon, isAction: true, onClick: handleSignOut, variant: 'danger' }
  ];


  // Render content based on current page
  const renderContent = () => {
    switch (currentPage) {
      case 'general':
        return <GeneralPage isMobile={isMobile} onClose={onClose} className="h-full" />;
      case 'notifications':
        return <NotificationsPage className="h-full" />;
      case 'account':
        return <AccountPage isMobile={isMobile} onClose={onClose} className="h-full" />;
      case 'organization':
        return <OrganizationPage className="h-full" />;
      case 'security':
        return <SecurityPage isMobile={isMobile} onClose={onClose} className="h-full" />;
      case 'help':
        return <HelpPage className="h-full" />;
      case 'mfa-enrollment':
        return <MFAEnrollmentPage className="h-full" />;
      default:
        return <GeneralPage isMobile={isMobile} onClose={onClose} className="h-full" />;
    }
  };

  // For MFA enrollment, render as full page without sidebar
  if (currentPage === 'mfa-enrollment') {
    return (
      <div className={cn('h-full', className)}>
        {renderContent()}
      </div>
    );
  }

  // Mobile layout - show navigation or content based on current page with fade animations
  if (isMobile) {
    return (
      <div className={cn('h-full flex flex-col', className)}>
        <AnimatePresence mode="wait">
            <motion.div
              key={currentPage}
              initial={{ opacity: 0 }}
              animate={{ opacity: 1 }}
              exit={{ opacity: 0 }}
              transition={{ duration: 0.2, ease: "easeOut" }}
              className="h-full flex flex-col"
            >
              {currentPage === 'navigation' ? (
              // Main settings page (navigation)
              <>
                {/* Mobile Header */}
                <div className="flex items-center justify-between px-4 py-3 border-b border-gray-200 dark:border-dark-border bg-white dark:bg-dark-bg">
                  <div className="flex-1" />
                  <h1 className="text-lg font-semibold text-gray-900 dark:text-white">Settings</h1>
                  <div className="flex-1 flex justify-end">
                    <button
                      onClick={handleBack}
                      className="p-2 rounded-lg text-gray-500 dark:text-gray-400 hover:bg-gray-100 dark:hover:bg-gray-800 transition-colors"
                      aria-label={t('settings:navigation.close')}
                    >
                      <XMarkIcon className="w-5 h-5" />
                    </button>
                  </div>
                </div>

                {/* Mobile Content - Show sidebar navigation as main content */}
                <div className="flex-1 overflow-y-auto bg-white dark:bg-dark-bg">
                  <div className="px-4 py-2">
                    <SidebarNavigation
                      items={navigationItems}
                      activeItem={currentPage}
                      onItemClick={handleNavigation}
                      mobile={true}
                    />
                  </div>
                </div>
              </>
            ) : (
              // Specific settings page
              <>
                {/* Mobile Header with Back Button */}
                <div className="flex items-center gap-3 px-4 py-3 border-b border-gray-200 dark:border-dark-border bg-white dark:bg-dark-bg">
                  <button
                    onClick={() => navigate('/settings')}
                    className="p-2 rounded-lg text-gray-500 dark:text-gray-400 hover:bg-gray-100 dark:hover:bg-gray-800 transition-colors"
                    aria-label={t('settings:navigation.backToSettings')}
                  >
                    <ArrowLeftIcon className="w-5 h-5" />
                  </button>
                  <div className="flex-1 flex justify-center">
                    <h1 className="text-lg font-semibold text-gray-900 dark:text-white">
                      {navigationItems.find(item => item.id === currentPage)?.label || 'Settings'}
                    </h1>
                  </div>
                  <div className="w-9" /> {/* Spacer to center the title */}
                </div>

                {/* Mobile Content - Show specific settings page */}
                <div className="flex-1 overflow-y-auto bg-white dark:bg-dark-bg">
                  {renderContent()}
                </div>
              </>
            )}
          </motion.div>
        </AnimatePresence>
      </div>
    );
  }

  // Desktop layout - two panel
  return (
    <div className={cn('h-full flex', className)}>
      {/* Left Navigation Panel */}
      <div className="w-64 bg-gray-50 dark:bg-gray-800 border-r border-gray-200 dark:border-dark-border flex flex-col">
        {/* Close Button - Top of Sidebar */}
        <button
          onClick={handleBack}
          onTouchEnd={(e) => {
            e.preventDefault();
            handleBack();
          }}
          className="w-full flex items-center gap-3 px-4 py-3 text-left transition-colors rounded-lg text-gray-900 dark:text-gray-100 hover:bg-gray-100 dark:hover:bg-gray-800 active:bg-gray-200 dark:active:bg-gray-700 touch-manipulation"
          aria-label={t('settings:navigation.close')}
        >
          <XMarkIcon className="w-5 h-5 flex-shrink-0" />
        </button>
        
        {/* Navigation Items */}
        <div>
          <SidebarNavigation
            items={navigationItems}
            activeItem={currentPage}
            onItemClick={handleNavigation}
          />
        </div>
      </div>

      {/* Right Content Panel */}
      <div className="flex-1 bg-white dark:bg-dark-bg">
        {renderContent()}
      </div>
    </div>
  );
};<|MERGE_RESOLUTION|>--- conflicted
+++ resolved
@@ -22,13 +22,8 @@
 import { useNavigation } from '../../utils/navigation';
 import { useToastContext } from '../../contexts/ToastContext';
 import { cn } from '../../utils/cn';
-<<<<<<< HEAD
-import { mockUserDataService } from '../../utils/mockUserData';
 import { useTranslation } from '@/i18n/hooks';
-=======
-import { useTranslation } from 'react-i18next';
 import { signOut } from '../../utils/auth';
->>>>>>> bec8347e
 
 
 export interface SettingsPageProps {
