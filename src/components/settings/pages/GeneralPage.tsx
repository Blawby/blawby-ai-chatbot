--- conflicted
+++ resolved
@@ -3,15 +3,10 @@
 import { FormLabel, SectionDivider } from '../../ui';
 import { Select } from '../../ui/input';
 import { useToastContext } from '../../../contexts/ToastContext';
-<<<<<<< HEAD
-import { mockUserDataService, type Language } from '../../../utils/mockUserData';
-import { DEFAULT_LOCALE, detectBestLocale, setLocale, SUPPORTED_LOCALES } from '@/i18n/hooks';
-=======
 import { useSession } from '../../../contexts/AuthContext';
 import { updateUser } from '../../../lib/authClient';
-import { DEFAULT_LOCALE, detectBestLocale, setLocale, SUPPORTED_LOCALES } from '../../../i18n';
+import { DEFAULT_LOCALE, detectBestLocale, setLocale, SUPPORTED_LOCALES } from '@/i18n/hooks';
 import type { Language } from '../../../types/user';
->>>>>>> bec8347e
 
 export interface GeneralPageProps {
   isMobile?: boolean;
