--- conflicted
+++ resolved
@@ -2,13 +2,8 @@
 import { Button } from '../../ui/Button';
 import { useToastContext } from '../../../contexts/ToastContext';
 import { useNavigation } from '../../../utils/navigation';
-<<<<<<< HEAD
-import { mockUserDataService } from '../../../utils/mockUserData';
+import { authClient } from '../../../lib/authClient';
 import { useTranslation } from '@/i18n/hooks';
-=======
-import { authClient } from '../../../lib/authClient';
-import { useTranslation } from 'react-i18next';
->>>>>>> bec8347e
 
 export interface MFAEnrollmentPageProps {
   className?: string;
