import { useState, useEffect } from 'preact/hooks';
import { Switch } from '../../ui/input/Switch';
import { Button } from '../../ui/Button';
import { useToastContext } from '../../../contexts/ToastContext';
import { useNavigation } from '../../../utils/navigation';
import { useSession } from '../../../contexts/AuthContext';
import { updateUser, authClient } from '../../../lib/authClient';
import Modal from '../../Modal';
import { ExclamationTriangleIcon } from '@heroicons/react/24/outline';
<<<<<<< HEAD
import { useTranslation } from '@/i18n/hooks';
=======
import { useTranslation } from 'react-i18next';
import type { SecuritySettings } from '../../../types/user';
import { convertSessionTimeoutToSeconds } from '../../../types/user';

// Runtime validation for session timeout values
const isValidSessionTimeout = (value: unknown): value is number => {
  return typeof value === 'number' && value > 0;
};
>>>>>>> bec8347e

export interface SecurityPageProps {
  isMobile?: boolean;
  onClose?: () => void;
  className?: string;
}

export const SecurityPage = ({
  isMobile: _isMobile = false,
  onClose: _onClose,
  className = ''
}: SecurityPageProps) => {
  const { showSuccess, showError } = useToastContext();
  const { navigate } = useNavigation();
  const { t } = useTranslation(['settings', 'common']);
  const { data: session, isPending } = useSession();
  const [settings, setSettings] = useState<SecuritySettings | null>(null);
  const [isChangingPassword, setIsChangingPassword] = useState(false);
  const [showDisableMFAConfirm, setShowDisableMFAConfirm] = useState(false);
  const [passwordForm, setPasswordForm] = useState({
    currentPassword: '',
    newPassword: '',
    confirmPassword: ''
  });

  // Load settings from Better Auth session
  useEffect(() => {
    if (!session?.user) return;
    
    const user = session.user;
    
    // Convert user data to security settings format
    const securitySettings: SecuritySettings = {
      twoFactorEnabled: user.twoFactorEnabled ?? false,
      emailNotifications: user.emailNotifications ?? true,
      loginAlerts: user.loginAlerts ?? true,
      sessionTimeout: isValidSessionTimeout(user.sessionTimeout) ? user.sessionTimeout : convertSessionTimeoutToSeconds('7 days'),
      lastPasswordChange: user.lastPasswordChange,
      connectedAccounts: [] // This would need to be populated from accounts table if needed
    };
    
    setSettings(securitySettings);
  }, [session?.user]);

  // Refresh settings when component regains focus (e.g., returning from MFA enrollment)
  useEffect(() => {
    const handleFocus = () => {
      // Settings will be refreshed automatically when session updates
      // No need to manually reload since we're using reactive session data
    };

    window.addEventListener('focus', handleFocus);
    return () => window.removeEventListener('focus', handleFocus);
  }, []);

  const handleToggleChange = async (key: string, value: boolean) => {
    if (!settings) return;
    
    if (key === 'twoFactorEnabled') {
      if (value) {
        // Enable MFA: Navigate to enrollment page without updating state
        navigate('/settings/mfa-enrollment');
      } else {
        // Disable MFA: Show confirmation dialog
        setShowDisableMFAConfirm(true);
      }
    } else {
      // Handle other toggles normally
      const updatedSettings = { ...settings, [key]: value };
      setSettings(updatedSettings);
      
      try {
        // Update user in database
        await updateUser({ [key]: value });
        
        showSuccess(
          t('common:notifications.settingsSavedTitle'),
          t('settings:security.toasts.settingsUpdated')
        );
      } catch (error) {
        console.error('Failed to update security settings:', error);
        showError(
          t('common:notifications.errorTitle'),
          t('common:notifications.settingsSaveError')
        );
        
        // Revert the local state on error
        setSettings(settings);
      }
    }
  };

  const handleConfirmDisableMFA = async () => {
    if (!settings) return;
    
    // Check if user session is authenticated
    if (!session?.user) {
      showError(
        t('common:notifications.errorTitle'),
        t('common:notifications.sessionExpired')
      );
      setShowDisableMFAConfirm(false);
      return;
    }
    
    const updatedSettings = { ...settings, twoFactorEnabled: false };
    setSettings(updatedSettings);
    
    try {
      // Disable MFA using Better Auth twoFactor plugin
      await authClient.twoFactor.disable();
      
      showSuccess(
        t('settings:security.mfa.disable.toastTitle'),
        t('settings:security.mfa.disable.toastBody')
      );
    } catch (error) {
      console.error('Failed to disable MFA:', error);
      showError(
        t('common:notifications.errorTitle'),
        t('common:notifications.settingsSaveError')
      );
      
      // Revert the local state on error
      setSettings(settings);
    }
    
    setShowDisableMFAConfirm(false);
  };

  const handleCancelDisableMFA = () => {
    setShowDisableMFAConfirm(false);
  };

  const handlePasswordChange = (field: string, value: string) => {
    setPasswordForm(prev => ({ ...prev, [field]: value }));
  };

  const handleChangePassword = async () => {
    if (!passwordForm.currentPassword || !passwordForm.newPassword || !passwordForm.confirmPassword) {
      showError(
        t('settings:security.password.errors.missing.title'),
        t('settings:security.password.errors.missing.body')
      );
      return;
    }

    if (passwordForm.newPassword !== passwordForm.confirmPassword) {
      showError(
        t('settings:security.password.errors.mismatch.title'),
        t('settings:security.password.errors.mismatch.body')
      );
      return;
    }

    if (passwordForm.newPassword.length < 8) {
      showError(
        t('settings:security.password.errors.weak.title'),
        t('settings:security.password.errors.weak.body')
      );
      return;
    }

    try {
      // Here you would call your API to change the password
      // await authService.changePassword(passwordForm.currentPassword, passwordForm.newPassword);
      
      showSuccess(
        t('settings:security.password.success.title'),
        t('settings:security.password.success.body')
      );
      setPasswordForm({ currentPassword: '', newPassword: '', confirmPassword: '' });
      setIsChangingPassword(false);
    } catch (error) {
      showError(
        t('settings:security.password.errors.failed.title'),
        error instanceof Error ? error.message : t('settings:security.password.errors.failed.body')
      );
    }
  };

  const handleResetPassword = () => {
    // Here you would trigger a password reset email
    showSuccess(
      t('settings:security.password.reset.title'),
      t('settings:security.password.reset.body')
    );
  };

  const handleLogout = (type: 'current' | 'all') => {
    if (type === 'current') {
      showSuccess(
        t('settings:security.logout.current.toastTitle'),
        t('settings:security.logout.current.toastBody')
      );
    } else {
      showSuccess(
        t('settings:security.logout.all.toastTitle'),
        t('settings:security.logout.all.toastBody')
      );
    }
  };

  // Show loading state while session is loading
  if (isPending) {
    return (
      <div className={`h-full flex items-center justify-center ${className}`}>
        <div className="w-8 h-8 border-2 border-accent-500 border-t-transparent rounded-full animate-spin" />
      </div>
    );
  }


  if (!settings) {
    return (
      <div className={`h-full flex items-center justify-center ${className}`}>
        <p className="text-gray-500 dark:text-gray-400">{t('settings:security.fallback')}</p>
      </div>
    );
  }

  return (
    <div className={`h-full flex flex-col ${className}`}>
      {/* Header */}
      <div className="px-6 py-4">
        <h1 className="text-lg font-semibold text-gray-900 dark:text-gray-100">
          {t('settings:security.title')}
        </h1>
        <div className="border-t border-gray-200 dark:border-dark-border mt-4" />
      </div>

      {/* Content */}
      <div className="flex-1 overflow-y-auto px-6">
        <div className="space-y-0">
          {/* Password Section */}
          <div className="py-3">
            <div className="flex items-center justify-between">
              <div className="flex-1 min-w-0">
                <h3 className="text-sm font-semibold text-gray-900 dark:text-gray-100">
                  {t('settings:security.password.sectionTitle')}
                </h3>
              </div>
              <div className="ml-4 flex gap-2">
                <Button
                  variant="secondary"
                  size="sm"
                  onClick={() => setIsChangingPassword(!isChangingPassword)}
                >
                  {isChangingPassword ? t('settings:security.password.cancelButton') : t('settings:security.password.changeButton')}
                </Button>
                <Button
                  variant="ghost"
                  size="sm"
                  onClick={handleResetPassword}
                  className="text-accent-600 dark:text-accent-400 hover:text-accent-700 dark:hover:text-accent-300"
                >
                  {t('settings:security.password.resetButton')}
                </Button>
              </div>
            </div>
            
            <p className="text-xs text-gray-500 dark:text-gray-400 mt-1">
              {t('settings:security.password.description')}
            </p>

            {/* Password Change Form */}
            {isChangingPassword && (
              <div className="mt-4 space-y-4">
                <div>
                  <label htmlFor="current-password" className="block text-sm font-medium text-gray-900 dark:text-gray-100 mb-1">
                    {t('settings:security.password.fields.current.label')}
                  </label>
                  <input
                    id="current-password"
                    type="password"
                    value={passwordForm.currentPassword}
                    onChange={(e) => handlePasswordChange('currentPassword', e.currentTarget.value)}
                    className="w-full px-3 py-2 text-sm border border-gray-300 dark:border-gray-600 rounded-lg bg-white dark:bg-dark-input-bg text-gray-900 dark:text-white focus:outline-none focus:ring-2 focus:ring-accent-500 focus:border-transparent"
                    placeholder={t('settings:security.password.fields.current.placeholder')}
                  />
                </div>
                
                <div>
                  <label htmlFor="new-password" className="block text-sm font-medium text-gray-900 dark:text-gray-100 mb-1">
                    {t('settings:security.password.fields.new.label')}
                  </label>
                  <input
                    id="new-password"
                    type="password"
                    value={passwordForm.newPassword}
                    onChange={(e) => handlePasswordChange('newPassword', e.currentTarget.value)}
                    className="w-full px-3 py-2 text-sm border border-gray-300 dark:border-gray-600 rounded-lg bg-white dark:bg-dark-input-bg text-gray-900 dark:text-white focus:outline-none focus:ring-2 focus:ring-accent-500 focus:border-transparent"
                    placeholder={t('settings:security.password.fields.new.placeholder')}
                  />
                </div>
                
                <div>
                  <label htmlFor="confirm-password" className="block text-sm font-medium text-gray-900 dark:text-gray-100 mb-1">
                    {t('settings:security.password.fields.confirm.label')}
                  </label>
                  <input
                    id="confirm-password"
                    type="password"
                    value={passwordForm.confirmPassword}
                    onChange={(e) => handlePasswordChange('confirmPassword', e.currentTarget.value)}
                    className="w-full px-3 py-2 text-sm border border-gray-300 dark:border-gray-600 rounded-lg bg-white dark:bg-dark-input-bg text-gray-900 dark:text-white focus:outline-none focus:ring-2 focus:ring-accent-500 focus:border-transparent"
                    placeholder={t('settings:security.password.fields.confirm.placeholder')}
                  />
                </div>
                
                <div className="flex gap-2 pt-2">
                  <Button
                    variant="secondary"
                    size="sm"
                    onClick={() => {
                      setIsChangingPassword(false);
                      setPasswordForm({ currentPassword: '', newPassword: '', confirmPassword: '' });
                    }}
                  >
                    {t('settings:security.password.cancelButton')}
                  </Button>
                  <Button
                    variant="primary"
                    size="sm"
                    onClick={handleChangePassword}
                  >
                    {t('settings:security.password.submit')}
                  </Button>
                </div>
              </div>
            )}
          </div>

          <div className="border-t border-gray-200 dark:border-dark-border" />

          {/* Multi-factor authentication Section */}
          <div className="flex items-center justify-between py-3">
            <div className="flex-1 min-w-0">
              <h3 id="mfa-toggle-label" className="text-sm font-semibold text-gray-900 dark:text-gray-100">
                {t('settings:security.mfa.title')}
              </h3>
              <p className="text-xs text-gray-500 dark:text-gray-400 mt-1">
                {t('settings:security.mfa.description')}
              </p>
            </div>
            <div className="ml-4">
              <Switch
                value={settings.twoFactorEnabled}
                onChange={(value) => handleToggleChange('twoFactorEnabled', value)}
                aria-labelledby="mfa-toggle-label"
              />
            </div>
          </div>

          <div className="border-t border-gray-200 dark:border-dark-border" />

          {/* Trusted Devices Section */}
          <div className="flex items-center justify-between py-3">
            <div className="flex-1 min-w-0">
              <h3 className="text-sm font-semibold text-gray-900 dark:text-gray-100">
                {t('settings:security.trustedDevices.title')}
              </h3>
              <p className="text-xs text-gray-500 dark:text-gray-400 mt-1">
                {t('settings:security.trustedDevices.description')}
              </p>
            </div>
          </div>

          <div className="border-t border-gray-200 dark:border-dark-border" />

          {/* Log out of this device Section */}
          <div className="flex items-center justify-between py-3">
            <div className="flex-1 min-w-0">
              <h3 className="text-sm font-semibold text-gray-900 dark:text-gray-100">
                {t('settings:security.logout.current.title')}
              </h3>
            </div>
            <div className="ml-4">
              <Button
                variant="secondary"
                size="sm"
                onClick={() => handleLogout('current')}
              >
                {t('settings:security.logout.current.button')}
              </Button>
            </div>
          </div>

          <div className="border-t border-gray-200 dark:border-dark-border" />

          {/* Log out of all devices Section */}
          <div className="flex items-center justify-between py-3">
            <div className="flex-1 min-w-0">
              <h3 className="text-sm font-semibold text-gray-900 dark:text-gray-100">
                {t('settings:security.logout.all.title')}
              </h3>
              <p className="text-xs text-gray-500 dark:text-gray-400 mt-1">
                {t('settings:security.logout.all.description')}
              </p>
            </div>
            <div className="ml-4">
              <Button
                variant="primary"
                size="sm"
                onClick={() => handleLogout('all')}
                className="bg-red-600 hover:bg-red-700 text-white border-red-600 hover:border-red-700 focus:ring-red-500"
              >
                {t('settings:security.logout.all.button')}
              </Button>
            </div>
          </div>
        </div>
      </div>

      {/* MFA Disable Confirmation Modal */}
      <Modal
        isOpen={showDisableMFAConfirm}
        onClose={handleCancelDisableMFA}
        title={t('settings:security.mfa.disable.modalTitle')}
        showCloseButton={true}
        type="modal"
      >
        <div className="space-y-4">
          <div className="flex items-start gap-3">
            <div className="flex-shrink-0">
              <ExclamationTriangleIcon className="w-6 h-6 text-orange-500" />
            </div>
            <div className="flex-1">
              <h3 className="text-lg font-semibold text-gray-900 dark:text-gray-100 mb-2">
                {t('settings:security.mfa.disable.heading')}
              </h3>
              <p className="text-sm text-gray-600 dark:text-gray-400">
                {t('settings:security.mfa.disable.description')}
              </p>
            </div>
          </div>
          
          <div className="flex gap-3 justify-end pt-4">
            <Button
              variant="secondary"
              size="sm"
              onClick={handleCancelDisableMFA}
              className="min-w-[80px]"
            >
              {t('settings:security.mfa.disable.cancel')}
            </Button>
            <Button
              variant="primary"
              size="sm"
              onClick={handleConfirmDisableMFA}
              className="bg-orange-600 hover:bg-orange-700 text-white border-orange-600 hover:border-orange-700 focus:ring-orange-500 min-w-[80px]"
            >
              {t('settings:security.mfa.disable.confirm')}
            </Button>
          </div>
        </div>
      </Modal>
    </div>
  );
};<|MERGE_RESOLUTION|>--- conflicted
+++ resolved
@@ -7,10 +7,7 @@
 import { updateUser, authClient } from '../../../lib/authClient';
 import Modal from '../../Modal';
 import { ExclamationTriangleIcon } from '@heroicons/react/24/outline';
-<<<<<<< HEAD
 import { useTranslation } from '@/i18n/hooks';
-=======
-import { useTranslation } from 'react-i18next';
 import type { SecuritySettings } from '../../../types/user';
 import { convertSessionTimeoutToSeconds } from '../../../types/user';
 
@@ -18,7 +15,6 @@
 const isValidSessionTimeout = (value: unknown): value is number => {
   return typeof value === 'number' && value > 0;
 };
->>>>>>> bec8347e
 
 export interface SecurityPageProps {
   isMobile?: boolean;
