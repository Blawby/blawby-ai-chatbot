import { FunctionComponent } from 'preact';
<<<<<<< HEAD
import { useState, useEffect } from 'preact/hooks';
import { useTranslation, i18n } from '@/i18n/hooks';
=======
import { useState } from 'preact/hooks';
>>>>>>> bec8347e
import { useNavigation } from '../utils/navigation';
import Modal from './Modal';
import { Button } from './ui/Button';
import { UserGroupIcon } from '@heroicons/react/24/outline';
import { getBusinessPrices } from '../utils/stripe-products';
<<<<<<< HEAD
import { mockUserDataService, getLanguageForCountry } from '../utils/mockUserData';
=======
import { useSession } from '../contexts/AuthContext';
import type { SubscriptionTier } from '../types/user';
>>>>>>> bec8347e

interface PricingModalProps {
  isOpen: boolean;
  onClose: () => void;
  currentTier?: SubscriptionTier;
  onUpgrade?: (tier: SubscriptionTier) => Promise<boolean | void> | boolean | void;
}

const PricingModal: FunctionComponent<PricingModalProps> = ({
  isOpen,
  onClose,
  currentTier = 'free',
  onUpgrade
}) => {
  const { t } = useTranslation(['pricing', 'common']);
  const { navigate } = useNavigation();
  const { data: session } = useSession();
  const [selectedTab, setSelectedTab] = useState<'personal' | 'business'>('business');
<<<<<<< HEAD
  const [selectedCountry, setSelectedCountry] = useState('us');

  // Load user's current country preference
  useEffect(() => {
    const preferences = mockUserDataService.getPreferences();
    setSelectedCountry(preferences.country ?? 'us');
  }, []);

  const handleCountryChange = (country: string) => {
    setSelectedCountry(country);
    const language = getLanguageForCountry(country);
    mockUserDataService.setPreferences({ 
      country,
      language 
    });
  };
=======


>>>>>>> bec8347e

  // Get user preferences for locale and currency
  const preferences = mockUserDataService.getPreferences();
  const userLocale = preferences.language === 'auto-detect' ? 'en' : preferences.language;
  const userCurrency = 'USD'; // TODO: Add currency preference to user preferences
  
  // Build pricing plans from real Stripe config
  const prices = getBusinessPrices(userLocale, userCurrency);
  const allPlans = [
    {
      id: 'free' as SubscriptionTier,
      name: t('plans.free.name'),
      price: t('plans.free.price'),
      description: t('plans.free.description'),
      features: [],
      buttonText: t('plans.free.buttonText'),
      isRecommended: currentTier === 'free',
    },
    {
      id: 'business' as SubscriptionTier,
      name: t('plans.business.name'),
      price: prices.monthly,
      description: t('plans.business.description'),
      features: [],
      buttonText: t('plans.business.buttonText'),
      isRecommended: currentTier === 'free' || currentTier === 'plus',
    },
    {
      id: 'enterprise' as SubscriptionTier,
      name: t('plans.enterprise.name'),
      price: t('plans.enterprise.price'),
      description: t('plans.enterprise.description'),
      features: [],
      buttonText: t('plans.enterprise.buttonText'),
      isRecommended: currentTier === 'business',
    },
  ];
  
  // Define upgrade paths
  const upgradeTiers = {
    'free': ['free', 'business'],
    'plus': ['plus', 'business'],
    'business': ['business', 'enterprise'],
    'enterprise': ['enterprise']
  };
  
  // Show different plans based on selected tab and current tier
  type SimplePlan = { 
    id: SubscriptionTier; 
    name: string; 
    price: string; 
    description: string; 
    features: Array<{ icon?: unknown; text?: string }>; 
    buttonText: string; 
    isRecommended: boolean; 
    isCurrent?: boolean 
  };
  
  const mainPlans: SimplePlan[] = (() => {
    const availableTiers = upgradeTiers[currentTier] || [];
    
    if (selectedTab === 'personal') {
      return allPlans
        .filter(plan => availableTiers.includes(plan.id) && plan.id !== 'business')
        .map(plan => {
          const isCurrent = plan.id === currentTier;
          return {
            ...plan,
            isCurrent,
            buttonText: isCurrent ? t('modal.currentPlan') : plan.buttonText,
            isRecommended: isCurrent
          };
        });
    } else {
      return allPlans
        .filter(plan => availableTiers.includes(plan.id))
        .map(plan => {
          const isCurrent = plan.id === currentTier;
          return {
            ...plan,
            isCurrent,
            buttonText: isCurrent ? t('modal.currentPlan') : plan.buttonText,
            isRecommended: !isCurrent && plan.id === 'business' && (currentTier === 'free' || currentTier === 'plus')
          };
        });
    }
  })();

  // Determine if we should show the tab selector
  const shouldShowTabs = (() => {
    if (currentTier === 'business' || currentTier === 'enterprise' || currentTier === 'plus') return false;
    return true;
  })();

  const handleUpgrade = async (tier: SubscriptionTier) => {
    let shouldNavigateToCart = true;
    try {
      if (onUpgrade) {
        const result = await onUpgrade(tier);
        if (result === false) {
          shouldNavigateToCart = false;
        }
      }
<<<<<<< HEAD
      navigate(`/cart?tier=${tier}`);
      onClose();
=======

      if (shouldNavigateToCart) {
        navigate(`/cart?tier=${tier}`);
        onClose();
      }
>>>>>>> bec8347e
    } catch (error) {
      console.error('Error during upgrade process:', error);
      navigate(`/cart?tier=${tier}`);
      onClose();
    }
  };

  // Country options via Intl.DisplayNames (locale-aware)
  const regionCodes = ['US','VN','GB','DE','FR','ES','JP','CN'] as const;
  const locale = i18n.language || 'en';
  const displayNames = new Intl.DisplayNames([locale], { type: 'region' });
  const countryOptions = regionCodes.map(code => ({
    value: code.toLowerCase(),
    label: displayNames.of(code) || code
  }));

  return (
    <Modal
      isOpen={isOpen}
      onClose={onClose}
      type="fullscreen"
      showCloseButton={false}
    >
      <div className="h-full bg-dark-bg text-white overflow-y-auto">
        {/* Header */}
        <div className="relative p-6 border-b border-dark-border">
          <Button
            onClick={onClose}
            variant="icon"
            size="sm"
            className="absolute top-4 right-4"
            aria-label={t('common:close')}
            icon={
              <svg className="w-6 h-6" fill="none" stroke="currentColor" viewBox="0 0 24 24">
                <path strokeLinecap="round" strokeLinejoin="round" strokeWidth={2} d="M6 18L18 6M6 6l12 12" />
              </svg>
            }
          />
          
          <div className="flex flex-col items-center space-y-6">
            <h1 className="text-2xl font-semibold text-white">{t('modal.title')}</h1>
            {shouldShowTabs && (
              <div className="flex bg-dark-card-bg rounded-lg p-1">
                <button
                  onClick={() => setSelectedTab('personal')}
                  className={`px-4 py-2 rounded-md text-sm font-medium transition-colors ${
                    selectedTab === 'personal'
                      ? 'bg-dark-bg text-white'
                      : 'text-gray-400 hover:text-white'
                  }`}
                >
                  {t('tabs.personal')}
                </button>
                <button
                  onClick={() => setSelectedTab('business')}
                  className={`px-4 py-2 rounded-md text-sm font-medium transition-colors ${
                    selectedTab === 'business'
                      ? 'bg-dark-bg text-white'
                      : 'text-gray-400 hover:text-white'
                  }`}
                >
                  {t('tabs.business')}
                </button>
              </div>
            )}
          </div>
        </div>

        {/* Content */}
        <div className="p-6">
          <div className="grid grid-cols-1 md:grid-cols-2 gap-6 max-w-4xl w-full mx-auto">
            {mainPlans.map((plan) => (
              <div
                key={plan.id}
                className={`relative rounded-xl p-6 transition-all duration-200 flex flex-col h-full ${
                  plan.isRecommended
                    ? 'bg-dark-card-bg border-2 border-accent-500'
                    : 'bg-dark-card-bg border border-dark-border'
                }`}
              >
                {/* Recommended Badge */}
                {plan.isRecommended && (
                  <div className="absolute -top-3 left-6">
                    <span className="bg-accent-500 text-gray-900 text-xs font-medium px-3 py-1 rounded-full">
                      {t('modal.recommended').toUpperCase()}
                    </span>
                  </div>
                )}

                {/* Plan Header */}
                <div className="mb-6">
                  <h3 className="text-2xl font-bold mb-2 text-white">{plan.name}</h3>
                  <div className="text-3xl font-bold mb-2 text-white">
                    {plan.price}
                  </div>
                  <p className="text-gray-300">{plan.description}</p>
                </div>

                {/* Action Button */}
                <div className="mb-6">
                  <Button
                    onClick={() => handleUpgrade(plan.id)}
                    disabled={plan.isCurrent}
                    variant={plan.isCurrent ? 'secondary' : 'primary'}
                    size="lg"
                    className="w-full"
                  >
                    {plan.buttonText}
                  </Button>
                </div>

                {/* Features List */}
                <div className="space-y-3 flex-1">
                  {/* Features moved to AccountPage tier features */}
                </div>

                {/* Footer Text */}
                {plan.id === 'free' && (
                  <div className="mt-6 pt-4 border-t border-dark-border">
                    <p className="text-xs text-gray-400">
                      {t('plans.free.footer.existingPlan')}{' '}
                      <button className="underline hover:text-white">
                        {t('plans.free.footer.billingHelp')}
                      </button>
                    </p>
                  </div>
                )}

                {plan.id === 'business' && (
                  <div className="mt-6 pt-4 border-t border-dark-border">
                    <p className="text-xs text-gray-400 mb-1">
                      {t('plans.business.footer.billing')}
                    </p>
                    <p className="text-xs text-gray-400">
                      {t('plans.business.footer.unlimited')}{' '}
                      <button className="underline hover:text-white">
                        {t('plans.business.footer.learnMore')}
                      </button>
                    </p>
                  </div>
                )}
              </div>
            ))}
          </div>

          {/* Modal Footer */}
          <div className="border-t border-dark-border px-6 py-2 mt-6">
            <div className="flex flex-col sm:flex-row items-center justify-between gap-4">
              {/* Enterprise Section */}
              <div className="flex items-center gap-2">
                <UserGroupIcon className="w-4 h-4 text-gray-400" />
                <span className="text-sm text-gray-400">{t('footer.enterprise.question')}</span>
                <button 
                  className="text-sm text-white underline hover:text-gray-300 transition-colors"
                  onClick={() => {
                    window.open('/enterprise', '_blank');
                  }}
                >
                  {t('footer.enterprise.link')}
                </button>
              </div>
              
<<<<<<< HEAD
              {/* Country/Region Selector */}
              <div className="flex items-center gap-2">
                <span className="text-sm text-gray-400">{t('footer.country.label')}</span>
                <Select
                  value={selectedCountry}
                  options={countryOptions}
                  onChange={handleCountryChange}
                  direction="up"
                />
              </div>
=======
>>>>>>> bec8347e
            </div>
          </div>
        </div>
      </div>
    </Modal>
  );
};

export default PricingModal;<|MERGE_RESOLUTION|>--- conflicted
+++ resolved
@@ -1,21 +1,14 @@
 import { FunctionComponent } from 'preact';
-<<<<<<< HEAD
 import { useState, useEffect } from 'preact/hooks';
 import { useTranslation, i18n } from '@/i18n/hooks';
-=======
-import { useState } from 'preact/hooks';
->>>>>>> bec8347e
 import { useNavigation } from '../utils/navigation';
 import Modal from './Modal';
 import { Button } from './ui/Button';
+import { Select } from './ui/input/Select';
 import { UserGroupIcon } from '@heroicons/react/24/outline';
 import { getBusinessPrices } from '../utils/stripe-products';
-<<<<<<< HEAD
-import { mockUserDataService, getLanguageForCountry } from '../utils/mockUserData';
-=======
 import { useSession } from '../contexts/AuthContext';
 import type { SubscriptionTier } from '../types/user';
->>>>>>> bec8347e
 
 interface PricingModalProps {
   isOpen: boolean;
@@ -34,31 +27,22 @@
   const { navigate } = useNavigation();
   const { data: session } = useSession();
   const [selectedTab, setSelectedTab] = useState<'personal' | 'business'>('business');
-<<<<<<< HEAD
   const [selectedCountry, setSelectedCountry] = useState('us');
 
   // Load user's current country preference
   useEffect(() => {
-    const preferences = mockUserDataService.getPreferences();
-    setSelectedCountry(preferences.country ?? 'us');
+    // TODO: Get from user profile when available
+    setSelectedCountry('us');
   }, []);
 
   const handleCountryChange = (country: string) => {
     setSelectedCountry(country);
-    const language = getLanguageForCountry(country);
-    mockUserDataService.setPreferences({ 
-      country,
-      language 
-    });
+    // TODO: Update user profile with country preference
   };
-=======
-
-
->>>>>>> bec8347e
 
   // Get user preferences for locale and currency
-  const preferences = mockUserDataService.getPreferences();
-  const userLocale = preferences.language === 'auto-detect' ? 'en' : preferences.language;
+  // TODO: Get from user profile when available
+  const userLocale = 'en'; // Default to English for now
   const userCurrency = 'USD'; // TODO: Add currency preference to user preferences
   
   // Build pricing plans from real Stripe config
@@ -158,16 +142,11 @@
           shouldNavigateToCart = false;
         }
       }
-<<<<<<< HEAD
-      navigate(`/cart?tier=${tier}`);
-      onClose();
-=======
 
       if (shouldNavigateToCart) {
         navigate(`/cart?tier=${tier}`);
         onClose();
       }
->>>>>>> bec8347e
     } catch (error) {
       console.error('Error during upgrade process:', error);
       navigate(`/cart?tier=${tier}`);
@@ -330,7 +309,6 @@
                 </button>
               </div>
               
-<<<<<<< HEAD
               {/* Country/Region Selector */}
               <div className="flex items-center gap-2">
                 <span className="text-sm text-gray-400">{t('footer.country.label')}</span>
@@ -341,8 +319,6 @@
                   direction="up"
                 />
               </div>
-=======
->>>>>>> bec8347e
             </div>
           </div>
         </div>
