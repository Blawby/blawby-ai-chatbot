<!DOCTYPE html>
<html lang="en">

<head>
	<meta charset="UTF-8" />
	<link rel="icon" type="image/png" href="/blawby-favicon-iframe.png" />
	<link rel="apple-touch-icon" href="/blawby-favicon-iframe.png" />
	<link rel="shortcut icon" href="/blawby-favicon-iframe.png" />
<<<<<<< HEAD
	<meta name="viewport" content="width=device-width, initial-scale=1.0" />
	<meta name="color-scheme" content="light dark" />
	<title>Blawby Chat</title>
	<meta name="description" content="Chat interface for Blawby AI assistant" />
	<meta name="application-name" content="Blawby Chat" />
	<meta property="og:title" content="Blawby Chat" />
	<meta property="og:description" content="Intelligent chat assistant by Blawby" />
	<meta property="og:url" content="https://ai.blawby.com" />
	<meta property="og:type" content="website" />
	<meta name="twitter:card" content="summary_large_image" />
	<meta name="twitter:title" content="Blawby Chat" />
	<meta name="twitter:description" content="Intelligent chat assistant by Blawby" />
=======
	<meta name="viewport" content="width=device-width, initial-scale=1.0, maximum-scale=1.0, user-scalable=no" />
	<meta name="color-scheme" content="light dark" />

	<!-- Primary Meta Tags -->
	<title>Blawby AI - Intelligent Legal Assistant & Chat Interface</title>
	<meta name="title" content="Blawby AI - Intelligent Legal Assistant & Chat Interface" />
	<meta name="description"
		content="Get instant legal guidance, document analysis, and matter creation with Blawby's AI-powered legal assistant. Available nationwide for legal professionals and individuals seeking legal information." />
	<meta name="keywords"
		content="legal AI, legal assistant, legal chatbot, document analysis, legal intake, matter creation, legal technology, AI lawyer, legal guidance" />
	<meta name="author" content="Blawby" />
	<meta name="robots" content="index, follow" />
	<link rel="canonical" href="https://ai.blawby.com" />

	<!-- Open Graph / Facebook -->
	<meta property="og:type" content="website" />
	<meta property="og:url" content="https://ai.blawby.com" />
	<meta property="og:title" content="Blawby AI - Intelligent Legal Assistant & Chat Interface" />
	<meta property="og:description"
		content="Get instant legal guidance, document analysis, and matter creation with Blawby's AI-powered legal assistant. Available nationwide for legal professionals and individuals seeking legal information." />
	<meta property="og:image" content="https://ai.blawby.com/team-profile-demo.png" />
	<meta property="og:image:width" content="1200" />
	<meta property="og:image:height" content="630" />
	<meta property="og:image:alt" content="Blawby AI Legal Assistant Interface" />
	<meta property="og:site_name" content="Blawby AI" />
	<meta property="og:locale" content="en_US" />

	<!-- Twitter -->
	<meta name="twitter:card" content="summary_large_image" />
	<meta name="twitter:url" content="https://ai.blawby.com" />
	<meta name="twitter:title" content="Blawby AI - Intelligent Legal Assistant & Chat Interface" />
	<meta name="twitter:description"
		content="Get instant legal guidance, document analysis, and matter creation with Blawby's AI-powered legal assistant. Available nationwide for legal professionals and individuals seeking legal information." />
	<meta name="twitter:image" content="https://ai.blawby.com/team-profile-demo.png" />
	<meta name="twitter:image:alt" content="Blawby AI Legal Assistant Interface" />
	<meta name="twitter:site" content="@blawby" />
	<meta name="twitter:creator" content="@blawby" />

	<!-- Additional Meta Tags -->
	<meta name="application-name" content="Blawby AI" />
	<meta name="theme-color" content="#ffffff" />
	<meta name="msapplication-TileColor" content="#ffffff" />
	<meta name="apple-mobile-web-app-title" content="Blawby AI" />
	<meta name="apple-mobile-web-app-capable" content="yes" />
	<meta name="apple-mobile-web-app-status-bar-style" content="default" />

	<!-- Structured Data / JSON-LD -->
	<script type="application/ld+json">
	{
		"@context": "https://schema.org",
		"@type": "SoftwareApplication",
		"name": "Blawby AI",
		"description": "Intelligent legal assistant providing instant legal guidance, document analysis, and matter creation capabilities",
		"url": "https://ai.blawby.com",
		"applicationCategory": "LegalApplication",
		"operatingSystem": "Web Browser",
		"offers": {
			"@type": "Offer",
			"availability": "https://schema.org/InStock"
		},
		"provider": {
			"@type": "Organization",
			"name": "Blawby",
			"url": "https://blawby.com"
		},
		"featureList": [
			"AI-powered legal guidance",
			"Document analysis and summarization",
			"Matter creation and management",
			"Legal intake automation",
			"Real-time chat interface"
		]
	}
	</script>

	<script type="application/ld+json">
	{
		"@context": "https://schema.org",
		"@type": "WebApplication",
		"name": "Blawby AI Chat Interface",
		"description": "Interactive chat interface for Blawby's AI legal assistant",
		"url": "https://ai.blawby.com",
		"browserRequirements": "Requires JavaScript. Requires HTML5.",
		"softwareVersion": "1.0.0",
		"operatingSystem": "Any",
		"applicationCategory": "LegalApplication"
	}
	</script>
>>>>>>> 6cdd4ed2
</head>

<body>
	<div id="app"></div>
	<script prerender type="module" src="/src/index.tsx"></script>
</body>

</html><|MERGE_RESOLUTION|>--- conflicted
+++ resolved
@@ -6,20 +6,6 @@
 	<link rel="icon" type="image/png" href="/blawby-favicon-iframe.png" />
 	<link rel="apple-touch-icon" href="/blawby-favicon-iframe.png" />
 	<link rel="shortcut icon" href="/blawby-favicon-iframe.png" />
-<<<<<<< HEAD
-	<meta name="viewport" content="width=device-width, initial-scale=1.0" />
-	<meta name="color-scheme" content="light dark" />
-	<title>Blawby Chat</title>
-	<meta name="description" content="Chat interface for Blawby AI assistant" />
-	<meta name="application-name" content="Blawby Chat" />
-	<meta property="og:title" content="Blawby Chat" />
-	<meta property="og:description" content="Intelligent chat assistant by Blawby" />
-	<meta property="og:url" content="https://ai.blawby.com" />
-	<meta property="og:type" content="website" />
-	<meta name="twitter:card" content="summary_large_image" />
-	<meta name="twitter:title" content="Blawby Chat" />
-	<meta name="twitter:description" content="Intelligent chat assistant by Blawby" />
-=======
 	<meta name="viewport" content="width=device-width, initial-scale=1.0, maximum-scale=1.0, user-scalable=no" />
 	<meta name="color-scheme" content="light dark" />
 
@@ -108,7 +94,6 @@
 		"applicationCategory": "LegalApplication"
 	}
 	</script>
->>>>>>> 6cdd4ed2
 </head>
 
 <body>
